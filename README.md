<p align="center">
  <a href="https://www.fivetran.com/">
    <img src="https://cdn.prod.website-files.com/6130fa1501794ed4d11867ba/63d9599008ad50523f8ce26a_logo.svg" alt="Fivetran">
  </a>
</p>

<p align="center">
  Fivetran Connector SDK allows Real-time, efficient data replication to your destination of choice.
</p>

<p align="center">
  <a href="https://github.com/fivetran/fivetran_connector_sdk/stargazers" target="_blank"><img src="https://img.shields.io/github/stars/fivetran/fivetran_connector_sdk?style=social&label=Star"></a>
  <a href="https://github.com/fivetran/fivetran_connector_sdk/blob/main/LICENSE" target="_blank"><img src="https://img.shields.io/badge/License-MIT-blue" alt="License"></a>
  <a href="https://pypi.org/project/fivetran-connector-sdk/" target="_blank"><img src="https://img.shields.io/pypi/v/fivetran-connector-sdk" alt="PyPI Release"></a>
  <a href="https://pepy.tech/project/fivetran-connector-sdk" target="_blank"><img src="https://static.pepy.tech/badge/fivetran-connector-sdk" alt="PyPI Downloads"></a>
<a href="https://github.com/fivetran/fivetran_connector_sdk/blob/main/README.md" target="_blank"><img src="https://img.shields.io/badge/Managed-Yes-green/" alt="Managed"></a>
</p>

# Overview
Explore practical examples and helpful resources for building custom data connectors with the Fivetran [Connector SDK](https://fivetran.com/docs/connectors/connector-sdk). Learn how to develop and deploy [custom data connectors](https://fivetran.com/docs/connectors/connector-sdk/setup-guide) in Python, and extend Fivetran’s capabilities to fit your data integration needs.

You’ll also find tips on [using AI to help you code an SDK connector](https://github.com/fivetran/fivetran_connector_sdk/tree/main/all_things_ai/tutorials/README.md) quickly.

## Why Connector SDK?
Fivetran Connector SDK allows you to code a custom data connector using Python and deploy it as an extension of Fivetran. Fivetran automatically manages running Connector SDK connections on your scheduled frequency and manages the required compute resources, eliminating the need for a third-party provider.

Connector SDK provides native support for many Fivetran features and relies on existing Fivetran technology. It also eliminates timeout and data size limitations seen in AWS Lambda.

## Requirements
- Python version ≥3.10 and ≤3.13
- Operating system:
  - Windows: 10 or later (64-bit only)
  - macOS: 13 (Ventura) or later (Apple Silicon [arm64] or Intel [x86_64])
  - Linux: Distributions such as Ubuntu 20.04 or later, Debian 10 or later, or Amazon Linux 2 or later (arm64 or x86_64)

## Getting started

See [Setup guide](https://fivetran.com/docs/connectors/connector-sdk/setup-guide) to get started.

Run the `.github/scripts/setup-hooks.sh` script from the root of the repository to set up pre-commit hooks. This ensures that your code is formatted correctly and passes all tests before you commit them.

## Connectors

These connectors are ready to use out of the box, requiring minimal modifications to get started.

- [apache_hbase](https://github.com/fivetran/fivetran_connector_sdk/tree/main/connectors/apache_hbase) - This is an example of how we can connect and sync data from Apache HBase by using Connector SDK. It uses happybase and thrift libraries to connect to HBase and fetch data.
- [apache_hive/using_pyhive](https://github.com/fivetran/fivetran_connector_sdk/tree/main/connectors/apache_hive/using_pyhive) - This example shows how you can sync data from Apache Hive by using Connector SDK and PyHive.
- [apache_hive/using_sqlalchemy](https://github.com/fivetran/fivetran_connector_sdk/tree/main/connectors/apache_hive/using_sqlalchemy) - This example shows how you can sync data from Apache Hive by using Connector SDK and SQLAlchemy with PyHive.
- [aws_athena/using_boto3](https://github.com/fivetran/fivetran_connector_sdk/tree/main/connectors/aws_athena/using_boto3) - This is an example of how we can sync data from AWS Athena by using Connector SDK using Boto3.
- [aws_athena/using_sqlalchemy](https://github.com/fivetran/fivetran_connector_sdk/tree/main/connectors/aws_athena/using_sqlalchemy) - This is an example of how we can sync data from AWS Athena by using Connector SDK using SQLAlchemy with PyAthena.
- [aws_dynamo_db_authentication](https://github.com/fivetran/fivetran_connector_sdk/tree/main/connectors/aws_dynamo_db_authentication) - This is an example of how we can connect and sync data from AWS DynamoDB by using Connector SDK.
- [cassandra](https://github.com/fivetran/fivetran_connector_sdk/tree/main/connectors/cassandra) - This is an example of how we can connect and sync data from Cassandra database by using Connector SDK. You need to provide your Cassandra credentials for this example to work.
- [checkly](https://github.com/fivetran/fivetran_connector_sdk/tree/main/connectors/checkly) - This example shows how to sync monitoring check data and analytics from Checkly's API by using Connector SDK. You need to provide your Checkly API key and account ID for this example to work.
- [clickhouse](https://github.com/fivetran/fivetran_connector_sdk/tree/main/connectors/clickhouse) - This example shows how to sync data from ClickHouse database using Connector SDK. You need to provide your ClickHouse credentials for this example to work.
- [commonpaper](https://github.com/fivetran/fivetran_connector_sdk/tree/main/connectors/commonpaper) - This example shows how to sync agreement data from Common Paper using Connector SDK. You need to provide your Common Paper credentials for this example to work.
- [couchbase_capella](https://github.com/fivetran/fivetran_connector_sdk/blob/main/connectors/couchbase_capella) - This example shows how to sync data from Couchbase Capella using Connector SDK. You need to provide your Couchbase Capella credentials for this example to work.
- [customer_thermometer](https://github.com/fivetran/fivetran_connector_sdk/blob/main/connectors/customer_thermometer) - This example shows how to sync customer feedback data from Customer Thermometer's API by using Connector SDK. You need to provide your Customer Thermometer API key for this example to work.
- [couchbase_magma](https://github.com/fivetran/fivetran_connector_sdk/blob/main/connectors/couchbase_magma) - This example shows how to sync data from a self-managed Couchbase Server using the Magma storage engine with Connector SDK. You need to provide your Couchbase credentials for this example to work.
- [datacamp](https://github.com/fivetran/fivetran_connector_sdk/blob/main/connectors/data_camp) - This example shows how to sync course catalog data from DataCamp's LMS Catalog API by using the Connector SDK. You need to provide your DataCamp bearer token for this example to work.
- [dolphin_db](https://github.com/fivetran/fivetran_connector_sdk/tree/main/connectors/dolphin_db) - This example shows how to sync data from DolphinDB database using Connector SDK. You need to provide your DolphinDB credentials for this example to work.
- [documentdb](https://github.com/fivetran/fivetran_connector_sdk/tree/main/connectors/documentdb) - This example shows how to connect to AWS DocumentDB and sync data from DocumentDB collections using Connector SDK. This Python-based connector is specifically intended for [Hybrid Deployment (HD)](https://fivetran.com/docs/deployment-models/hybrid-deployment) scenarios, as the native DocumentDB connector does not support Hybrid Deployment. You need to provide your DocumentDB credentials and ensure proper network connectivity for this example to work.
- [firebird_db](https://github.com/fivetran/fivetran_connector_sdk/tree/main/connectors/firebird_db) - This example shows how to sync data from Firebird DB using Connector SDK. You need to provide your Firebird DB credentials for this example to work.
- [fleetio](https://github.com/fivetran/fivetran_connector_sdk/tree/main/connectors/fleetio) - This example shows how to sync data from Fleetio using Connector SDK. You need to provide your Fleetio API Token for this example to work.
- [gcp_pub_sub](https://github.com/fivetran/fivetran_connector_sdk/tree/main/connectors/gcp_pub_sub) - This example shows how to sync data from Google Cloud Pub/Sub using the Connector SDK.
- [grey_hr](https://github.com/fivetran/fivetran_connector_sdk/tree/main/connectors/grey_hr) - This example shows how to sync data from the greytHR API using the Connector SDK. Provide your greytHR API credentials for this example to work.
- [greenplum_db](https://github.com/fivetran/fivetran_connector_sdk/tree/main/connectors/greenplum_db) - This example shows how to sync data from Greenplum database using Connector SDK. You need to provide your Greenplum credentials for this example to work.
- [harness_io](https://github.com/fivetran/fivetran_connector_sdk/tree/main/connectors/harness_io) - This example shows how to connect and sync data from Harness.io using Connector SDK. You need to provide your Harness API token and account ID for this example to work.
- [hubspot](https://github.com/fivetran/fivetran_connector_sdk/tree/main/connectors/hubspot) - This example shows how to connect and sync specific event type Event data from Hubspot using Connector SDK
- [ibm_db2](https://github.com/fivetran/fivetran_connector_sdk/tree/main/connectors/ibm_db2) - This example shows how to connect and sync data from IBM Db2 using Connector SDK. It uses the `ibm_db` library to connect to the database and fetch data.
- [ibm_informix_using_ibm_db](https://github.com/fivetran/fivetran_connector_sdk/tree/main/connectors/ibm_informix_using_ibm_db) - This example shows how to connect and sync data from IBM Informix using Connector SDK. This example uses the `ibm_db` library to connect to the Informix database and fetch data.
- [influx_db](https://github.com/fivetran/fivetran_connector_sdk/tree/main/connectors/influx_db) - This example shows how to sync data from InfluxDB using Connector SDK. It uses the `influxdb3_python` library to connect to InfluxDB and fetch time-series data from a specified measurement.
- [iterate](https://github.com/fivetran/fivetran_connector_sdk/tree/main/connectors/iterate) - This example shows how to sync NPS survey data from the Iterate REST API and load it into your destination using Connector SDK. The connector fetches NPS surveys and their individual responses, providing complete survey analytics data for downstream analysis.
- [leavedates](https://github.com/fivetran/fivetran_connector_sdk/tree/main/connectors/leavedates) - This example shows how to sync leave report data from LeaveDates API by using the Connector SDK. You need to provide your LeaveDates API token and company ID for this example to work.
- [microsoft_excel](https://github.com/fivetran/fivetran_connector_sdk/tree/main/connectors/microsoft_excel) - This example shows how to sync data from Microsoft Excel using Connector SDK. It shows three different ways to sync data from Excel files using `pandas`, `python-calamine` and `openpyxl`.
- [microsoft_intune](https://github.com/fivetran/fivetran_connector_sdk/tree/main/connectors/microsoft_intune/) - This example shows how to connect to Microsoft Intune and retrieve all managed devices using the Connector SDK.
- [newsapi](https://github.com/fivetran/fivetran_connector_sdk/tree/main/connectors/newsapi) - This is a simple example of how to sync data from NewsAPI using Connector SDK.
- [neo4j](https://github.com/fivetran/fivetran_connector_sdk/tree/main/connectors/neo4j) - This example shows how to extract data from Neo4j graph databases and upsert it using Fivetran Connector SDK.
- [oauth2_and_accelo_api_connector_multithreading_enabled](https://github.com/fivetran/fivetran_connector_sdk/tree/main/connectors/oauth2_and_accelo_api_connector_multithreading_enabled) - This example shows how to sync data from the Accelo API. It uses OAuth 2.0 Client Credentials flow authentication, rate limiting, and multithreading, which allows to make API calls in parallel to pull data faster. You need to provide your Accelo OAuth credentials for this example to work. Refer to the Multithreading Guidelines in `api_threading_utils.py`.
- [github_traffic](https://github.com/fivetran/fivetran_connector_sdk/tree/main/connectors/github_traffic) - This example shows how to sync GitHub repositories traffic data using Connector SDK via REST API. You need to provide your GitHub Personal access token and specify the repositories you want to track.
- [mastertax](https://github.com/fivetran/fivetran_connector_sdk/tree/main/connectors/mastertax) - This example shows how to sync data from MasterTax API using Connector SDK.
- [oktopost](https://github.com/fivetran/fivetran_connector_sdk/tree/main/connectors/oktopost) - This example shows how to sync exports from the Oktopost BI Exports API using Connector SDK. You need to provide your oktopost API key for the example to work.
- [oop_example](https://github.com/fivetran/fivetran_connector_sdk/tree/main/examples/quickstart_examples/oop_example) - This example shows how to use object-oriented programming to build a connector for the National Parks Service API. It demonstrates how to create a class that encapsulates the logic for fetching data from the API and processing it.
- OData APIs
  - [odata_version_2_using_pyodata](https://github.com/fivetran/fivetran_connector_sdk/tree/main/connectors/odata_api/odata_version_2_using_pyodata) - This is an example of how to sync data from an OData API version 2 using Connector SDK.
  - [odata_version_4](https://github.com/fivetran/fivetran_connector_sdk/tree/main/connectors/odata_api/odata_version_4) - This is an example of how to sync data from an OData API version 4 using Connector SDK.
  - [odata_version_4_using_python_odata](https://github.com/fivetran/fivetran_connector_sdk/tree/main/connectors/odata_api/odata_version_4_using_python_odata) - This is an example of how to sync data from an OData API version 4 using python-odata python library.
- [pindrop](https://github.com/fivetran/fivetran_connector_sdk/tree/main/connectors/pindrop) - This is an example of how to sync nightly report data from Pindrop using Connector SDK. You need to provide your Pindrop client ID and client Secret for this example to work.
<<<<<<< HEAD
- [raven_db](https://github.com/fivetran/fivetran_connector_sdk/tree/main/connectors/raven_db) - This example shows how to sync document data from RavenDB NoSQL database using the Connector SDK. It demonstrates incremental sync using RavenDB's `@last-modified` metadata field, certificate-based authentication, and efficient pagination for large document collections. You need to provide your RavenDB Cloud credentials and base64-encoded PEM certificate for this example to work.
=======
- [rabbitmq](https://github.com/fivetran/fivetran_connector_sdk/tree/main/connectors/rabbitmq) - This example shows how to sync messages from RabbitMQ queues using Connector SDK. It uses the `pika` library to connect to RabbitMQ and fetch messages from specified queues. You need to provide your RabbitMQ connection URL for this example to work.
>>>>>>> f61e31fe
- Redshift
  - [simple_redshift_connector](https://github.com/fivetran/fivetran_connector_sdk/tree/main/connectors/redshift/simple_redshift_connector) - This example shows how to sync records from Redshift by using Connector SDK. You need to provide your Redshift credentials for this example to work.
  - [large_data_volumes](https://github.com/fivetran/fivetran_connector_sdk/tree/main/connectors/redshift/large_data_volume) - This example shows how to sync large data volumes from Redshift by using Connector SDK. You need to provide your Redshift credentials for this example to work. 
- [s3_csv_validation](https://github.com/fivetran/fivetran_connector_sdk/tree/main/connectors/s3_csv_validation) - This is an example of how to read .CSV file from Amazon S3 and validate the data. You need to provide your AWS S3 credentials for this example to work.
- [SAP HANA SQL](https://github.com/fivetran/fivetran_connector_sdk/tree/main/connectors/sap_hana_sql) - This example uses hdbcli to connect to SAP HANA SQL Server for syncing data using Connector SDK. You need to provide your SAP HANA SQL Server credentials for this example to work.
- [sensor_tower](https://github.com/fivetran/fivetran_connector_sdk/tree/main/connectors/sensor_tower) - This example shows how to use the Connector SDK to integrate with Sensor Tower and sync market intelligence data for mobile apps of your choice.
- [sensource](https://github.com/fivetran/fivetran_connector_sdk/tree/main/connectors/sensource) - This example shows how to use the Connector SDK to obtain traffic and occupancy metrics for physical spaces from SenSource.
- [similarweb](https://github.com/fivetran/fivetran_connector_sdk/tree/main/connectors/similarweb) - This example shows how to use the Connector SDK to get website and app performance metrics from similarweb for domains of your choice.
- [smartsheets](https://github.com/fivetran/fivetran_connector_sdk/tree/main/connectors/smartsheets) - This is an example of how we can sync Smartsheets sheets by using Connector SDK. You need to provide your Smartsheets api_key for this example to work.
- [suitedash](https://github.com/fivetran/fivetran_connector_sdk/tree/main/connectors/suitedash) - This example shows how to sync CRM data from SuiteDash's API by using Connector SDK. You need to provide your SuiteDash Public ID and Secret Key for this example to work.
- [solace](https://github.com/fivetran/fivetran_connector_sdk/tree/main/connectors/solace): This example demonstrates how to sync messages from a Solace queue. To run it, you must provide your Solace broker credentials, including the host, username, password, and queue name.
- [sql_server](https://github.com/fivetran/fivetran_connector_sdk/tree/main/connectors/sql_server) - This example uses pyodbc to connect to SQL Server for syncing data using Connector SDK. You need to provide your SQL Server credentials for this example to work.
- [statuscake](https://github.com/fivetran/fivetran_connector_sdk/tree/main/connectors/statuscake) - This example shows how to sync uptime monitoring data from StatusCake's API by using Connector SDK. It fetches uptime test configurations, historical performance data, downtime periods, and alert information. You need to provide your StatusCake API key for this example to work.
- [supabase](https://github.com/fivetran/fivetran_connector_sdk/tree/main/connectors/supabase) - This example shows how to sync employee data from a Supabase database by using Connector SDK. You need to provide your Supabase project URL and API key for this example to work.
- [talon_one](https://github.com/fivetran/fivetran_connector_sdk/tree/main/connectors/talon_one) - This is an example of how we can sync Talon.one events data using Connector SDK. You need to provide your Talon.one base url and api key for this example to work.
- [teradata](https://github.com/fivetran/fivetran_connector_sdk/tree/main/connectors/teradata) - This example shows how to sync data from Teradata Vantage database using Connector SDK. It uses the `teradatasql` library to connect to Teradata and fetch data from a specified table. You need to provide your Teradata credentials for this example to work.
- [timescale_db](https://github.com/fivetran/fivetran_connector_sdk/tree/main/connectors/timescale_db) - This example shows how to sync data from TimescaleDb using Connector SDK. It uses the `psycopg2` library to connect to TimescaleDb and fetch time-series and vector data from specified tables. You need to provide your TimescaleDb credentials for this example to work.
- [toast](https://github.com/fivetran/fivetran_connector_sdk/tree/main/connectors/toast) - This is an example of how we can sync Toast data using the Connector SDK. You would need to provide your Toast credentials for this example to work.
- veeva vault
  - [basic_auth](https://github.com/fivetran/fivetran_connector_sdk/tree/main/connectors/veeva_vault/basic_auth) - This example shows how to authenticate to Veeva Vault using basic authentication and sync records from Veeva Vault. You need to provide your Veeva Vault credentials for this example to work.
  - [session_id_auth](https://github.com/fivetran/fivetran_connector_sdk/tree/main/connectors/veeva_vault/session_id_auth) - This example shows how to authenticate to Veeva Vault using session id authentication and sync records from Veeva Vault. You need to provide your Veeva Vault credentials for this example to work.
- [vercel](https://github.com/fivetran/fivetran_connector_sdk/tree/main/connectors/vercel) - This example shows how to sync deployment data from Vercel's REST API by using the Connector SDK, focusing on a single endpoint (/v6/deployments). You need to provide your Vercel API token for this example to work. Optionally, you can also provide a Team ID to access team resources instead of personal account deployments.
- [zigpoll](https://github.com/fivetran/fivetran_connector_sdk/tree/main/connectors/zigpoll) - This is an example of how to sync Zigpoll data using Connector SDK. You need to provide your Zigpoll API key for this example to work.

## Examples

> Note: To simplify the processeses of building and maintaining connectors with Connector SDK, we've removed the need to use the Python generator pattern, `yield`, starting with Connector SDK version 2.0.0. This change is fully backward compatible, so your existing Connector SDK connections will continue to function without modification. For more information, refer to our [Connector SDK release notes](https://fivetran.com/docs/connector-sdk/changelog#august2025).

There are several examples available under `/examples`:

<details class="details-heading" open="open">
<summary><h3>Quickstart examples</h3></summary>

- [hello](https://github.com/fivetran/fivetran_connector_sdk/tree/main/examples/quickstart_examples/hello) - This is the simplest, append-only example.

- [simple_three_step_cursor](https://github.com/fivetran/fivetran_connector_sdk/tree/main/examples/quickstart_examples/simple_three_step_cursor) - This is an emulated source, without any calls out to the internet.

- [configuration](https://github.com/fivetran/fivetran_connector_sdk/tree/main/examples/quickstart_examples/configuration) - This example shows how to use secrets.

- [multiple_code_files](https://github.com/fivetran/fivetran_connector_sdk/tree/main/examples/quickstart_examples/multiple_code_files) - This example shows how you can write a complex connector comprising multiple `.py` files.

- [using_pd_dataframes](https://github.com/fivetran/fivetran_connector_sdk/tree/main/examples/quickstart_examples/using_pd_dataframes) - This example shows the use of Pandas DataFrames to manipulate data prior to sending to Fivetran.

- [large_data_set](https://github.com/fivetran/fivetran_connector_sdk/tree/main/examples/quickstart_examples/large_data_set) - This example shows how to handle large data from API responses with pagination and without pagination.

- [weather_with_configuration](https://github.com/fivetran/fivetran_connector_sdk/tree/main/examples/quickstart_examples/weather_with_configuration) - This is a real-life example which uses two different public APIs to fetch data from the National Oceanic and Atmospheric Administration (NOAA) for multiple ZIP codes.

- [weather_with_xml_api](https://github.com/fivetran/fivetran_connector_sdk/tree/main/examples/quickstart_examples/weather_xml_api) - This is a real-life example which uses a public API to fetch weather data from the National Oceanic and Atmospheric Administration (NOAA) for multiple ZIP codes. The API returns XML responses, which are parsed using the `xml.etree.ElementTree` library.

- [complex_configuration_options](https://github.com/fivetran/fivetran_connector_sdk/tree/main/examples/quickstart_examples/complex_configuration_options) - This example shows how to cast configuration fields to LIST, INTEGER, BOOLEAN, and DICT for use in connector code.

- [base_64_encoding_decoding](https://github.com/fivetran/fivetran_connector_sdk/tree/main/examples/quickstart_examples/base_64_encoding_decoding) - This example shows how to use base64 encoding and decoding in your connector code.

- [parsing_json_response_in_class](https://github.com/fivetran/fivetran_connector_sdk/tree/main/examples/quickstart_examples/parsing_json_response_in_class) - This example shows how to fetch JSON data from a public API and map it into a Python dataclass (POJO-style object) for easy parsing and transformation.

</details>

<details class="details-heading" open="open">
<summary><h3>Common patterns for connectors</h3></summary>

- Authentication
  - [api_key](https://github.com/fivetran/fivetran_connector_sdk/tree/main/examples/common_patterns_for_connectors/authentication/api_key) - This is a simple example of how to work with API Key authentication for a REST API.
  - [certificate](https://github.com/fivetran/fivetran_connector_sdk/tree/main/examples/common_patterns_for_connectors/authentication/certificate) 
    - [using_base64_encoded_certificate](https://github.com/fivetran/fivetran_connector_sdk/tree/main/examples/common_patterns_for_connectors/authentication/certificate/using_base64_encoded_certificate) - It is an example of using base64-encoded strings for certificate-based authentication. The script includes functions to decode the certificate and key and use them to authenticate API requests.
  - [error_handling](https://github.com/fivetran/fivetran_connector_sdk/tree/main/examples/common_patterns_for_connectors/errors) - This example shows how to handle errors throughout the Connector SDK process and is driven by the configuration.json error_simulation_type value.
  - [retrieve_from_aws](https://github.com/fivetran/fivetran_connector_sdk/tree/main/examples/common_patterns_for_connectors/authentication/certificate/retrieve_from_aws) - It is an example of how to retrieve the certificate from AWS S3 bucket and use it for certificate-based authentication.
  - [http_basic](https://github.com/fivetran/fivetran_connector_sdk/tree/main/examples/common_patterns_for_connectors/authentication/http_basic) - This is a simple example of how to work with HTTP BASIC authentication for a REST API.
  - [http_bearer](https://github.com/fivetran/fivetran_connector_sdk/tree/main/examples/common_patterns_for_connectors/authentication/http_bearer) - This is a simple example of how to work with HTTP BEARER authentication for a REST API.
  - [oauth2_with_token_refresh](https://github.com/fivetran/fivetran_connector_sdk/tree/main/examples/common_patterns_for_connectors/authentication/oauth2_with_token_refresh) - It is an example of using OAuth 2.0 client credentials flow, and the refresh of Access token from the provided refresh token. Refer to the OAuth Refresh flow in its `readme.md`.
  - [session_token](https://github.com/fivetran/fivetran_connector_sdk/tree/main/examples/common_patterns_for_connectors/authentication/session_token) - This is a simple example of how to work with Session Token authentication for a REST API.

- [azure_keyvault_for_secret_management](https://github.com/fivetran/fivetran_connector_sdk/tree/main/examples/common_patterns_for_connectors/azure_keyvault_for_secret_management) - This example shows how to use Azure Key Vault to securely manage credentials. It retrieves credentials from Azure Key Vault and connects to a postgresql database.

- Cursors
  - [marketstack](https://github.com/fivetran/fivetran_connector_sdk/tree/main/examples/common_patterns_for_connectors/cursors/marketstack) - This code retrieves different stock tickers and the daily price for those tickers using Marketstack API. Refer to Marketstack's [documentation](https://polygon.io/docs/stocks/getting-started).
  - [multiple_tables_with_cursors](https://github.com/fivetran/fivetran_connector_sdk/tree/main/examples/common_patterns_for_connectors/cursors/multiple_tables_with_cursors) - The parent-child relationship between tables from incremental API endpoints, with the complex cursor.
  - [time_window](https://github.com/fivetran/fivetran_connector_sdk/tree/main/examples/common_patterns_for_connectors/cursors/time_window) - This is an example of how to move the state forward in time by a set number of days until current time is reached.

- [environment_driven_connectivity](https://github.com/fivetran/fivetran_connector_sdk/tree/main/examples/common_patterns_for_connectors/environment_driven_connectivity) - This example shows how to use the `FIVETRAN_DEPLOYMENT_MODEL` environment variable to determine the deployment model and connect to different data sources accordingly.

- Export
  - [csv](https://github.com/fivetran/fivetran_connector_sdk/tree/main/examples/common_patterns_for_connectors/export/csv) - This is a simple example of how to work with .CSV file response for a REST API of export type.

- [extracting_data_from_pdf](https://github.com/fivetran/fivetran_connector_sdk/tree/main/examples/common_patterns_for_connectors/extracting_data_from_pdf) - This example shows how to extract data from PDF files stored in an AWS S3 bucket. It uses the `pdfplumber` library to extract text and tables from PDF documents.

- [gpg_private_keys](https://github.com/fivetran/fivetran_connector_sdk/tree/main/examples/common_patterns_for_connectors/gpg_private_keys) - This example shows how to use GPG private keys to sign data.

- [hashes](https://github.com/fivetran/fivetran_connector_sdk/tree/main/examples/common_patterns_for_connectors/hashes) - This example shows how to calculate a hash of fields to be used as primary key. This is useful in scenarios where the incoming rows do not have any field suitable to be used as a Primary Key.

- [incremental_sync_strategies](https://github.com/fivetran/fivetran_connector_sdk/tree/main/examples/common_patterns_for_connectors/incremental_sync_strategies) - This example demonstrates multiple ways to perform incremental syncs with different state management strategies: keyset pagination, offset-based pagination, timestamp-based sync, step-size sync (for APIs without pagination), and replay sync (with buffer for read-replica scenarios).

- [key_based_replication](https://github.com/fivetran/fivetran_connector_sdk/tree/main/examples/common_patterns_for_connectors/key_based_replication) - This example shows key-based replication from database sources. Replication keys are columns that are used to identify new and updated data for replication. When you set a table to use Incremental Replication, you’ll also need to define a replication key for that table.

- Pagination
  - [keyset](https://github.com/fivetran/fivetran_connector_sdk/tree/main/examples/common_patterns_for_connectors/pagination/keyset) - This is a simple example of how to work with key-based pagination for a REST API.
  - [next_page_url](https://github.com/fivetran/fivetran_connector_sdk/tree/main/examples/common_patterns_for_connectors/pagination/next_page_url) - This is a simple example for how to work with next-page-url pagination for a REST API.
  - [offset_based](https://github.com/fivetran/fivetran_connector_sdk/tree/main/examples/common_patterns_for_connectors/pagination/offset_based) - This is a simple example of how to work with offset-based pagination for a REST API.
  - [page_number](https://github.com/fivetran/fivetran_connector_sdk/tree/main/examples/common_patterns_for_connectors/pagination/page_number) - This is a simple example for how to work with page-number-based pagination for a REST API.

- [parallel_fetching_from_source](https://github.com/fivetran/fivetran_connector_sdk/tree/main/examples/common_patterns_for_connectors/parallel_fetching_from_source) - This example shows how to fetch multiple files from an AWS S3 bucket in parallel and upsert them into destination using the Connector SDK. It uses the `concurrent.futures` module to create a thread pool and fetch files concurrently.
- [complex_error_handling_multithreading](https://github.com/fivetran/fivetran_connector_sdk/tree/main/examples/common_patterns_for_connectors/complex_error_handling_multithreading) - This example demonstrates how to implement next-page URL pagination with multithreading for parallel record processing. It includes comprehensive error handling strategies such as circuit breaker pattern, retry logic with exponential backoff, error categorization, graceful degradation, and thread-safe operations for building resilient connectors.
- [priority_first_sync_for_high_volume_initial_syncs](https://github.com/fivetran/fivetran_connector_sdk/tree/main/examples/common_patterns_for_connectors/priority_first_sync_for_high_volume_initial_syncs) - A priority-first sync (PFS), is very helpful for high-volume historical syncs. It is a sync strategy that prioritises fetching the most recent data first so that fresh data is ready for you to use more quickly. This is a simple example of how you could implement the priority-first sync strategy in a `connector.py` file for your connection.
- [records_with_no_created_at_timestamp](https://github.com/fivetran/fivetran_connector_sdk/tree/main/examples/common_patterns_for_connectors/records_with_no_created_at_timestamp) - This example shows how to work with records where the source does not provide a `created_at` (or equivalent) field. It is useful when it's desired to keep track of when the record was first observed.
- [schema_from_database](https://github.com/fivetran/fivetran_connector_sdk/tree/main/examples/common_patterns_for_connectors/schema_from_database) - This example shows how to extract tables (columns, data types, etc.) from a schema present in Snowflake database and use this to generate the connector schema. This approach ensures that the tables in your connector match those in your source database without having to manually define each field.
- [server_side_cursors](https://github.com/fivetran/fivetran_connector_sdk/tree/main/examples/common_patterns_for_connectors/server_side_cursors) - This example shows how to use server-side cursors to efficiently fetch large datasets from a PostgreSQL database without loading all the data into the memory at once. You need to provide your PostgreSQL credentials for this example to work.
- [specified_types](https://github.com/fivetran/fivetran_connector_sdk/tree/main/examples/common_patterns_for_connectors/specified_types) - This example declares a schema and upserts all data types.

- SSH Tunnels 
  - [Key-based Authentication](https://github.com/fivetran/fivetran_connector_sdk/tree/main/examples/common_patterns_for_connectors/ssh_tunnels/key_based_authentication) - This example demonstrates how to connect to an SSH server using key-based authentication with the Fivetran Connector SDK. The connector securely establishes an SSH session to a remote EC2 instance running the fivetran-api-playground server and facilitates data interaction over the SSH tunnel.
  - [Password-based Authentication](https://github.com/fivetran/fivetran_connector_sdk/tree/main/examples/common_patterns_for_connectors/ssh_tunnels/password_based_authentication) - This example demonstrates how to connect to an SSH server using password-based authentication with the Fivetran Connector SDK. The connector securely establishes an SSH session to a remote EC2 instance running the fivetran-api-playground server and facilitates data interaction over the SSH Tunnel. This setup uses passwords for authentication.
  - [using_bastion_server](https://github.com/fivetran/fivetran_connector_sdk/tree/main/examples/common_patterns_for_connectors/ssh_tunnels/using_bastion_server) - This example shows how to connect to a database server behind a bastion server using SSH tunneling. It uses the `sshtunnel` library to create an SSH tunnel and `psycopg2-binary` to connect to a PostgreSQL database through the tunnel.

- [three_operations](https://github.com/fivetran/fivetran_connector_sdk/tree/main/examples/common_patterns_for_connectors/three_operations) - This example shows how to use upsert, update and delete operations.
- [tracking_tables](https://github.com/fivetran/fivetran_connector_sdk/tree/main/examples/common_patterns_for_connectors/tracking_tables) - This example shows how to track tables that have already been synced in order to be able add new tables and have them automatically sync back to an initial timestamp.
- [unspecified_types](https://github.com/fivetran/fivetran_connector_sdk/tree/main/examples/common_patterns_for_connectors/unspecified_types) - This example upserts all data types without specifying a schema.
- [update_and_delete](https://github.com/fivetran/fivetran_connector_sdk/tree/main/examples/common_patterns_for_connectors/update_and_delete) - This example shows how to handle composite primary keys while using update and delete operations with a PostgreSQL database as the data source.
- [update_configuration_during_sync](https://github.com/fivetran/fivetran_connector_sdk/tree/main/examples/common_patterns_for_connectors/update_configuration_during_sync) - This example shows how to update the configuration of the connector during a sync. It demonstrates how to modify the configuration values based on certain conditions using the Fivetran REST API.

</details>

<details class="details-heading" open="open">
<summary><h3>Workflows</h3></summary>

- [github](https://github.com/fivetran/fivetran_connector_sdk/tree/main/examples/workflows/github) - This is an example of a GitHub workflow to deploy a hello connector after a push to the hello directory. It uses GitHub secrets and environment variables to create a configuration.json file that is included in the deployment.

</details>

<details open>
<summary><h2>Private Preview features</h2></summary>

>**NOTE:** The following features are in Private Preview. Please connect with our professional services to get more information about them and enable it for your connector.
- **[Importing External Libraries and Drivers](https://github.com/fivetran/fivetran_connector_sdk/tree/main/examples/private_preview_features/importing_external_drivers)**
  - This feature enables you to install drivers in your connector environment by writing a `installation.sh` file in the `drivers` folder, in the same directory as your connector.py file. This script will be executed at the time of deploying your connector, before your connector.py is run to sync your data.
- **[Sybase IQ](https://github.com/fivetran/fivetran_connector_sdk/tree/main/examples/private_preview_features/sybase_iq)**
  - This feature enables you to connect to Sybase IQ database using the `FreeTDS` driver and `PyODBC` by writing a `installation.sh` file in the `drivers` folder. This script will be executed at the time of deploying your connector, before your connector.py is run to sync your data.
- **[Sybase ASE](https://github.com/fivetran/fivetran_connector_sdk/tree/main/examples/private_preview_features/sybase_ase)**
  - This feature enables you to connect to Sybase ASE database using the `FreeTDS` driver and `PyODBC` by writing a `installation.sh` file in the `drivers` folder. This script will be executed at the time of deploying your connector, before your connector.py is run to sync your data.
- **[ibm_infomix_using_jaydebeapi](https://github.com/fivetran/fivetran_connector_sdk/tree/main/examples/private_preview_features/ibm_infomix_using_jaydebeapi)**
  - This example shows how to connect and sync data from IBM Informix using Connector SDK. This example uses the `jaydebeapi` library with external JDBC Informix driver, using `installation.sh` file in the `drivers` folder, to connect to the Informix database and fetch data.

</details>

## AI and Connector SDK
 - [Readme](https://github.com/fivetran/fivetran_connector_sdk/blob/main/all_things_ai/tutorials/README.md) - This is an introduction to using AI tools to leverage Connector SDK.
 - [agents.md](https://github.com/fivetran/fivetran_connector_sdk/blob/main/all_things_ai/ai_agents/AGENTS.md) - This is a system instruction file that can be used in any IDE, API call or conversation with AI to rapidly develop Connector SDK solutions while following best practice.
 - [claude_pokeapi tutorial](https://github.com/fivetran/fivetran_connector_sdk/tree/main/all_things_ai/tutorials/claude/pokeapi_tutorial) - This example contains the code produced by Claude AI to build a custom connector using our Connector SDK. See our [blog article](https://www.fivetran.com/blog/building-a-fivetran-connector-in-1-hour-with-anthropics-claude-ai) for more details.

> Note: As of Connector SDK version 2.0.0, `yield` is no longer required for Connector SDK operations. This folder contains examples that still use `yield`, but we recommend using the latest version of Connector SDK and avoiding `yield` in your connector code. For more information, refer to our [Connector SDK release notes](https://fivetran.com/docs/connector-sdk/changelog#august2025).

## Issue
Found an issue? Submit the [issue](https://github.com/fivetran/fivetran_connector_sdk/issues) and get connected to a Fivetran developer.

## Fivetran platform features
- [schema_change](https://github.com/fivetran/fivetran_connector_sdk/fivetran_platform_features/schema_change/README.md) - This is an example that illustrates how a deployed Connector SDK connection uses Fivetran's native [data type changes](https://fivetran.com/docs/core-concepts#changingdatatype) to change data types in the destination if they are changed in the source data.


## Support
Learn how we [support Fivetran Connector SDK](https://fivetran.com/docs/connector-sdk#support).

## Contributing

We welcome contributions to the Fivetran Connector SDK repo.

This repository is open source and intended specifically for Connector SDK examples. We encourage the community to contribute by suggesting improvements, bug fixes, new examples, and additional use cases that expand and strengthen the collection.

### How to contribute

1. Click **Fork** on the GitHub repository page to create your own copy of the repo.
2. Make your changes in a new branch: `git checkout -b feature/your-example-name`
3. Add new connectors, fix bugs, improve documentation, or enhance existing features and commit your changes.
4. Ensure your code works correctly and follows our coding standards.
  - [Python coding standards](https://github.com/fivetran/fivetran_connector_sdk/blob/main/PYTHON_CODING_STANDARDS.md)
  - [Fivetran coding principles](https://github.com/fivetran/fivetran_connector_sdk/blob/main/FIVETRAN_CODING_PRINCIPLES.md)
5. Open a pull request with a clear description of your changes.
  - If you're part of the AI Accelerate Google hackathon, please use the `accel Google hack 2025` tag 
  - If you're part of the Fivetran internal hackathon, please use the `hackathon` tag  

### What we're looking for

- New connector examples for popular APIs and databases
- Bug fixes and performance improvements
- Documentation enhancements
- Code quality improvements
- New common patterns and utilities

### Getting started

Before contributing, please:
- Read through existing [examples](#quickstart-examples) to understand our coding patterns
- Run the setup script: `.github/scripts/setup-hooks.sh`
- Follow the [Python coding standards](https://github.com/fivetran/fivetran_connector_sdk/blob/main/PYTHON_CODING_STANDARDS.md)
- Test your connector thoroughly before submitting

We appreciate all contributions, whether they're small bug fixes or major new features.

## Additional considerations

We provide examples to help you effectively use Fivetran's Connector SDK. While we've tested the code provided in these examples, Fivetran cannot be held responsible for any unexpected or negative consequences that may arise from using these examples.

Note that API calls made by your Connector SDK connection may count towards your service’s API call allocation. Exceeding this limit could trigger rate limits, potentially impacting other uses of the source API.

It's important to choose the right design pattern for your target API. Using an inappropriate pattern may lead to data integrity issues. We recommend that you review all our examples carefully to select the one that best suits your target API. Keep in mind that some APIs may not support patterns for which we currently have examples.

As with other new connectors, SDK connectors have a [14-day trial period](https://fivetran.com/docs/getting-started/free-trials#newconnectorfreeuseperiod) during which your usage counts towards free [MAR](https://fivetran.com/docs/usage-based-pricing). After the 14-day trial period, your usage counts towards paid MAR. To avoid incurring charges, pause or delete any connections you created to run these examples before the trial ends.

## Maintenance
The `fivetran_connector_sdk` repository is actively maintained by Fivetran Developers. Reach out to our [Support team](https://support.fivetran.com/hc/en-us) for any inquiries.<|MERGE_RESOLUTION|>--- conflicted
+++ resolved
@@ -85,11 +85,7 @@
   - [odata_version_4](https://github.com/fivetran/fivetran_connector_sdk/tree/main/connectors/odata_api/odata_version_4) - This is an example of how to sync data from an OData API version 4 using Connector SDK.
   - [odata_version_4_using_python_odata](https://github.com/fivetran/fivetran_connector_sdk/tree/main/connectors/odata_api/odata_version_4_using_python_odata) - This is an example of how to sync data from an OData API version 4 using python-odata python library.
 - [pindrop](https://github.com/fivetran/fivetran_connector_sdk/tree/main/connectors/pindrop) - This is an example of how to sync nightly report data from Pindrop using Connector SDK. You need to provide your Pindrop client ID and client Secret for this example to work.
-<<<<<<< HEAD
 - [raven_db](https://github.com/fivetran/fivetran_connector_sdk/tree/main/connectors/raven_db) - This example shows how to sync document data from RavenDB NoSQL database using the Connector SDK. It demonstrates incremental sync using RavenDB's `@last-modified` metadata field, certificate-based authentication, and efficient pagination for large document collections. You need to provide your RavenDB Cloud credentials and base64-encoded PEM certificate for this example to work.
-=======
-- [rabbitmq](https://github.com/fivetran/fivetran_connector_sdk/tree/main/connectors/rabbitmq) - This example shows how to sync messages from RabbitMQ queues using Connector SDK. It uses the `pika` library to connect to RabbitMQ and fetch messages from specified queues. You need to provide your RabbitMQ connection URL for this example to work.
->>>>>>> f61e31fe
 - Redshift
   - [simple_redshift_connector](https://github.com/fivetran/fivetran_connector_sdk/tree/main/connectors/redshift/simple_redshift_connector) - This example shows how to sync records from Redshift by using Connector SDK. You need to provide your Redshift credentials for this example to work.
   - [large_data_volumes](https://github.com/fivetran/fivetran_connector_sdk/tree/main/connectors/redshift/large_data_volume) - This example shows how to sync large data volumes from Redshift by using Connector SDK. You need to provide your Redshift credentials for this example to work. 
