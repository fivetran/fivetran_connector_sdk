--- conflicted
+++ resolved
@@ -99,11 +99,6 @@
 Replication keys are columns that are used to identify new and updated data for replication.
 When you set a table to use Incremental Replication, you’ll also need to define a replication key for that table.
 
-<<<<<<< HEAD
-### smartsheets
-This is an example of how we can sync Smartsheets sheets via Connector SDK.
-You would need to provide your Smartsheets api_key for this example to work.
-=======
 ### accelo api connector multithreading enabled
 This module implements a connector for syncing data from the Accelo API.
 It handles OAuth2 authentication, rate limiting, and data synchronization for companies,
@@ -114,7 +109,11 @@
 Requires Accelo OAuth credentials to be passed in to work.
 
 Refer to the Multithreading Guidelines in api_threading_utils.py
->>>>>>> 3169e47f
+
+### smartsheets
+This is an example of how we can sync Smartsheets sheets via Connector SDK.
+You would need to provide your Smartsheets api_key for this example to work.
+
 </details>
 
 # Additional considerations
