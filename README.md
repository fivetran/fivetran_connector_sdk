--- conflicted
+++ resolved
@@ -179,67 +179,6 @@
 </details>
 
 <details class="details-heading" open="open">
-<<<<<<< HEAD
-=======
-<summary><h3>Source examples</h3></summary>
-
-- [apache_hbase](https://github.com/fivetran/fivetran_connector_sdk/tree/main/connectors/apache_hbase) - This is an example of how we can connect and sync data from Apache HBase by using Connector SDK. It uses happybase and thrift libraries to connect to HBase and fetch data.
-- [apache_hive/using_pyhive](https://github.com/fivetran/fivetran_connector_sdk/tree/main/connectors/apache_hive/using_pyhive) - This example shows how you can sync data from Apache Hive by using Connector SDK and PyHive.
-- [apache_hive/using_sqlalchemy](https://github.com/fivetran/fivetran_connector_sdk/tree/main/connectors/apache_hive/using_sqlalchemy) - This example shows how you can sync data from Apache Hive by using Connector SDK and SQLAlchemy with PyHive.
-- [aws_athena/using_boto3](https://github.com/fivetran/fivetran_connector_sdk/tree/main/connectors/aws_athena/using_boto3) - This is an example of how we can sync data from AWS Athena by using Connector SDK using Boto3.
-- [aws_athena/using_sqlalchemy](https://github.com/fivetran/fivetran_connector_sdk/tree/main/connectors/aws_athena/using_sqlalchemy) - This is an example of how we can sync data from AWS Athena by using Connector SDK using SQLAlchemy with PyAthena.
-- [aws_dynamo_db_authentication](https://github.com/fivetran/fivetran_connector_sdk/tree/main/connectors/aws_dynamo_db_authentication) - This is an example of how we can connect and sync data from AWS DynamoDB by using Connector SDK.
-- [cassandra](https://github.com/fivetran/fivetran_connector_sdk/tree/main/connectors/cassandra) - This is an example of how we can connect and sync data from Cassandra database by using Connector SDK. You need to provide your Cassandra credentials for this example to work.
-
-- Common Patterns
-  - [key_based_replication](https://github.com/fivetran/fivetran_connector_sdk/tree/main/connectors/common_patterns/key_based_replication) - This example shows key-based replication from database sources. Replication keys are columns that are used to identify new and updated data for replication. When you set a table to use Incremental Replication, you’ll also need to define a replication key for that table.
-
-- [clickhouse](https://github.com/fivetran/fivetran_connector_sdk/tree/main/connectors/clickhouse) - This example shows how to sync data from ClickHouse database using Connector SDK. You need to provide your ClickHouse credentials for this example to work.
-- [commonpaper](https://github.com/fivetran/fivetran_connector_sdk/tree/main/connectors/commonpaper) - This example shows how to sync agreement data from Common Paper using Connector SDK. You need to provide your Common Paper credentials for this example to work.
-- [couchbase_capella](https://github.com/fivetran/fivetran_connector_sdk/blob/main/connectors/couchbase_capella) - This example shows how to sync data from Couchbase Capella using Connector SDK. You need to provide your Couchbase Capella credentials for this example to work.
-- [couchbase_magma](https://github.com/fivetran/fivetran_connector_sdk/blob/main/connectors/couchbase_magma) - This example shows how to sync data from a self-managed Couchbase Server using the Magma storage engine with Connector SDK. You need to provide your Couchbase credentials for this example to work.
-- [dolphin_db](https://github.com/fivetran/fivetran_connector_sdk/tree/main/connectors/dolphin_db) - This example shows how to sync data from DolphinDB database using Connector SDK. You need to provide your DolphinDB credentials for this example to work.
-- [firebird_db](https://github.com/fivetran/fivetran_connector_sdk/tree/main/connectors/firebird_db) - This example shows how to sync data from Firebird DB using Connector SDK. You need to provide your Firebird DB credentials for this example to work.
-- [fleetio](https://github.com/fivetran/fivetran_connector_sdk/tree/main/connectors/fleetio) - This example shows how to sync data from Fleetio using Connector SDK. You need to provide your Fleetio API Token for this example to work.
-- [gcp_pub_sub](https://github.com/fivetran/fivetran_connector_sdk/tree/main/connectors/gcp_pub_sub) - This example shows how to sync data from Google Cloud Pub/Sub using the Connector SDK.
-- [greenplum_db](https://github.com/fivetran/fivetran_connector_sdk/tree/main/connectors/greenplum_db) - This example shows how to sync data from Greenplum database using Connector SDK. You need to provide your Greenplum credentials for this example to work.
-- [hubspot](https://github.com/fivetran/fivetran_connector_sdk/tree/main/connectors/hubspot) - This example shows how to connect and sync specific event type Event data from Hubspot using Connector SDK
-- [ibm_db2](https://github.com/fivetran/fivetran_connector_sdk/tree/main/connectors/ibm_db2) - This example shows how to connect and sync data from IBM Db2 using Connector SDK. It uses the `ibm_db` library to connect to the database and fetch data.
-- [ibm_informix_using_ibm_db](https://github.com/fivetran/fivetran_connector_sdk/tree/main/connectors/ibm_informix_using_ibm_db) - This example shows how to connect and sync data from IBM Informix using Connector SDK. This example uses the `ibm_db` library to connect to the Informix database and fetch data.
-- [influx_db](https://github.com/fivetran/fivetran_connector_sdk/tree/main/connectors/influx_db) - This example shows how to sync data from InfluxDB using Connector SDK. It uses the `influxdb3_python` library to connect to InfluxDB and fetch time-series data from a specified measurement.
-- [microsoft_excel](https://github.com/fivetran/fivetran_connector_sdk/tree/main/connectors/microsoft_excel) - This example shows how to sync data from Microsoft Excel using Connector SDK. It shows three different ways to sync data from Excel files using `pandas`, `python-calamine` and `openpyxl`.
-- [microsoft_intune](https://github.com/fivetran/fivetran_connector_sdk/tree/main/connectors/microsoft_intune/) - This example shows how to connect to Microsoft Intune and retrieve all managed devices using the Connector SDK.
-- [newsapi](https://github.com/fivetran/fivetran_connector_sdk/tree/main/connectors/newsapi) - This is a simple example of how to sync data from NewsAPI using Connector SDK.
-- [neo4j](https://github.com/fivetran/fivetran_connector_sdk/tree/main/connectors/neo4j) - This example shows how to extract data from Neo4j graph databases and upsert it using Fivetran Connector SDK.
-- [oauth2_and_accelo_api_connector_multithreading_enabled](https://github.com/fivetran/fivetran_connector_sdk/tree/main/connectors/oauth2_and_accelo_api_connector_multithreading_enabled) - This example shows how to sync data from the Accelo API. It uses OAuth 2.0 Client Credentials flow authentication, rate limiting, and multithreading, which allows to make API calls in parallel to pull data faster. You need to provide your Accelo OAuth credentials for this example to work. Refer to the Multithreading Guidelines in `api_threading_utils.py`.
-- [github_traffic](https://github.com/fivetran/fivetran_connector_sdk/tree/main/connectors/github_traffic) - This example shows how to sync GitHub repositories traffic data using Connector SDK via REST API. You need to provide your GitHub Personal access token and specify the repositories you want to track.
-- [mastertax](https://github.com/fivetran/fivetran_connector_sdk/tree/main/connectors/mastertax) - This example shows how to sync extract data from MasterTax API using Connector SDK.
-- [oop_example](https://github.com/fivetran/fivetran_connector_sdk/tree/main/examples/quickstart_examples/oop_example) - This example shows how to use object-oriented programming to build a connector for the National Parks Service API. It demonstrates how to create a class that encapsulates the logic for fetching data from the API and processing it.
-- OData APIs
-  - [odata_version_2_using_pyodata](https://github.com/fivetran/fivetran_connector_sdk/tree/main/connectors/odata_api/odata_version_2_using_pyodata) - This is an example of how to sync data from an OData API version 2 using Connector SDK.
-  - [odata_version_4](https://github.com/fivetran/fivetran_connector_sdk/tree/main/connectors/odata_api/odata_version_4) - This is an example of how to sync data from an OData API version 4 using Connector SDK.
-  - [odata_version_4_using_python_odata](https://github.com/fivetran/fivetran_connector_sdk/tree/main/connectors/odata_api/odata_version_4_using_python_odata) - This is an example of how to sync data from an OData API version 4 using python-odata python library.
-- [pindrop](https://github.com/fivetran/fivetran_connector_sdk/tree/main/connectors/pindrop) - This is an example of how to sync nightly report data from Pindrop using Connector SDK. You need to provide your Pindrop client ID and client Secret for this example to work.
-- [redshift](https://github.com/fivetran/fivetran_connector_sdk/tree/main/connectors/redshift) - This is an example to show how to sync records from Redshift by using Connector SDK. You need to provide your Redshift credentials for this example to work.
-- [s3_csv_validation](https://github.com/fivetran/fivetran_connector_sdk/tree/main/connectors/s3_csv_validation) - This is an example of how to read .CSV file from Amazon S3 and validate the data. You need to provide your AWS S3 credentials for this example to work.
-- [SAP HANA SQL](https://github.com/fivetran/fivetran_connector_sdk/tree/main/connectors/sap_hana_sql) - This example uses hdbcli to connect to SAP HANA SQL Server for syncing data using Connector SDK. You need to provide your SAP HANA SQL Server credentials for this example to work.
-- [sensor_tower](https://github.com/fivetran/fivetran_connector_sdk/tree/main/connectors/sensor_tower) - This example shows how to use the Connector SDK to integrate with Sensor Tower and sync market intelligence data for mobile apps of your choice.
-- [similarweb](https://github.com/fivetran/fivetran_connector_sdk/tree/main/connectors/similarweb) - This example shows how to use the Connector SDK to get website and app performance metrics from similarweb for domains of your choice.
-- [smartsheets](https://github.com/fivetran/fivetran_connector_sdk/tree/main/connectors/smartsheets) - This is an example of how we can sync Smartsheets sheets by using Connector SDK. You need to provide your Smartsheets api_key for this example to work.
-- [solace](https://github.com/fivetran/fivetran_connector_sdk/tree/main/connectors/solace): This example demonstrates how to sync messages from a Solace queue. To run it, you must provide your Solace broker credentials, including the host, username, password, and queue name.
-- [sql_server](https://github.com/fivetran/fivetran_connector_sdk/tree/main/connectors/sql_server) - This example uses pyodbc to connect to SQL Server for syncing data using Connector SDK. You need to provide your SQL Server credentials for this example to work.
-- [teradata](https://github.com/fivetran/fivetran_connector_sdk/tree/main/connectors/teradata) - This example shows how to sync data from Teradata Vantage database using Connector SDK. It uses the `teradatasql` library to connect to Teradata and fetch data from a specified table. You need to provide your Teradata credentials for this example to work.
-- [timescale_db](https://github.com/fivetran/fivetran_connector_sdk/tree/main/connectors/timescale_db) - This example shows how to sync data from TimescaleDb using Connector SDK. It uses the `psycopg2` library to connect to TimescaleDb and fetch time-series and vector data from specified tables. You need to provide your TimescaleDb credentials for this example to work.
-- [toast](https://github.com/fivetran/fivetran_connector_sdk/tree/main/connectors/toast) - This is an example of how we can sync Toast data using the Connector SDK. You would need to provide your Toast credentials for this example to work.
-
-- veeva vault
-  - [basic_auth](https://github.com/fivetran/fivetran_connector_sdk/tree/main/connectors/veeva_vault/basic_auth) - This example shows how to authenticate to Veeva Vault using basic authentication and sync records from Veeva Vault. You need to provide your Veeva Vault credentials for this example to work.
-  - [session_id_auth](https://github.com/fivetran/fivetran_connector_sdk/tree/main/connectors/veeva_vault/session_id_auth) - This example shows how to authenticate to Veeva Vault using session id authentication and sync records from Veeva Vault. You need to provide your Veeva Vault credentials for this example to work.
-
-</details>
-
-<details class="details-heading" open="open">
->>>>>>> bcf09301
 <summary><h3>Workflows</h3></summary>
 
 - [github](https://github.com/fivetran/fivetran_connector_sdk/tree/main/examples/workflows/github) - This is an example of a GitHub workflow to deploy a hello connector after a push to the hello directory. It uses GitHub secrets and environment variables to create a configuration.json file that is included in the deployment.
