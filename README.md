--- conflicted
+++ resolved
@@ -209,16 +209,10 @@
 </details>
 
 ## AI and Connector SDK
-<<<<<<< HEAD
 
 - [Readme](https://github.com/fivetran/fivetran_connector_sdk/blob/main/ai_and_connector_sdk/AI_README.md) - This is an introduction to using AI tools to leverage Connector SDK.
 - [agents.md](https://github.com/fivetran/fivetran_connector_sdk/blob/main/ai_and_connector_sdk/agents.md) - This is a system instruction file that can be used in any IDE, API call or conversation with AI to rapidly develop Connector SDK solutions while following best practice.
 - [claude_pokeapi tutorial](https://github.com/fivetran/fivetran_connector_sdk/tree/main/ai_and_connector_sdk/claude/pokeapi_tutorial) - This example contains the code produced by Claude AI to build a custom connector using our Connector SDK. See our [blog article](https://www.fivetran.com/blog/building-a-fivetran-connector-in-1-hour-with-anthropics-claude-ai) for more details.
-=======
- - [Readme](https://github.com/fivetran/fivetran_connector_sdk/blob/main/all_things_ai/tutorials/README.md) - This is an introduction to using AI tools to leverage Connector SDK.
- - [agents.md](https://github.com/fivetran/fivetran_connector_sdk/blob/main/all_things_ai/ai_agents/AGENTS.md) - This is a system instruction file that can be used in any IDE, API call or conversation with AI to rapidly develop Connector SDK solutions while following best practice.
- - [claude_pokeapi tutorial](https://github.com/fivetran/fivetran_connector_sdk/tree/main/all_things_ai/tutorials/claude/pokeapi_tutorial) - This example contains the code produced by Claude AI to build a custom connector using our Connector SDK. See our [blog article](https://www.fivetran.com/blog/building-a-fivetran-connector-in-1-hour-with-anthropics-claude-ai) for more details.
->>>>>>> fe352a48
 
 > Note: As of Connector SDK version 2.0.0, `yield` is no longer required for Connector SDK operations. This folder contains examples that still use `yield`, but we recommend using the latest version of Connector SDK and avoiding `yield` in your connector code. For more information, refer to our [Connector SDK release notes](https://fivetran.com/docs/connector-sdk/changelog#august2025).
 
