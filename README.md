--- conflicted
+++ resolved
@@ -183,7 +183,6 @@
 </details>
 
 <details class="details-heading" open="open">
-<<<<<<< HEAD
 <summary><h3>Source examples</h3></summary>
 
 - [apache_hbase](https://github.com/fivetran/fivetran_connector_sdk/tree/main/examples/source_examples/apache_hbase) - This is an example of how we can connect and sync data from Apache HBase by using Connector SDK. It uses happybase and thrift libraries to connect to HBase and fetch data.
@@ -244,8 +243,6 @@
 </details>
 
 <details class="details-heading" open="open">
-=======
->>>>>>> 54148586
 <summary><h3>Workflows</h3></summary>
 
 - [github](https://github.com/fivetran/fivetran_connector_sdk/tree/main/examples/workflows/github) - This is an example of a GitHub workflow to deploy a hello connector after a push to the hello directory. It uses GitHub secrets and environment variables to create a configuration.json file that is included in the deployment.
