--- conflicted
+++ resolved
@@ -63,28 +63,6 @@
 - **[complex_configuration_options](/examples/quickstart_examples/complex_configuration_options)**  
   - Shows how to cast configuration fields to list, integer, boolean, and dict for use in connector code.
 
-<<<<<<< HEAD
-=======
-### oauth2_with_token_refresh
-It is an example of using OAuth 2.0 client credentials flow, and the refresh of Access token from the provided refresh token.
-
-Refer to the OAuth Refresh flow in `readme.md`.
-
-<details>
-<summary>
-Certificates
-</summary>
-
-### using_base64_encoded_certificate
-It is an example of using base64 encoded strings for certificate-based authentication. The script includes functions to decode the certificate and key and use them to authenticate API requests.
-
-
-### retrieve_from_aws
-It is an example of how to retrieve the certificate from AWS S3 bucket and use it for certificate-based authentication.
-
-Refer to the authentication flow for both the methods in [`readme.md`](./examples/common_patterns_for_connectors/authentication/certificate/README.md).
-</details>
->>>>>>> e3b9c31c
 </details>
 
 <details open>
@@ -176,30 +154,8 @@
 
 </details>
 
-<<<<<<< HEAD
 # Support
 For Fivetran Connector SDK support consult the [Fivetran Documentation](https://fivetran.com/docs/connector-sdk#support).
-=======
-<details>
-<summary>
-Source examples
-</summary>
-
-### aws_dynamo_db_authentication
-This example shows how to authenticate to AWS using the IAM role credentials and use them to sync records from DynamoDB. Boto3 package is used to create an AWS client. Refer to the [Boto3 documentation](https://boto3.amazonaws.com/v1/documentation/api/latest/index.html).
-
-### redshift
-This is an example to show how to sync records from Redshift by using Connector SDK. You need to provide your Redshift credentials for this example to work.
-
-### CSV Validation
-This is an example to show how to fetch csv file from s3 and validate the data before syncing with Fivetran.
-
-### key_based_replication
-This example shows key-based replication from database sources. Replication keys are columns that are used to identify new and updated data for replication. When you set a table to use Incremental Replication, you’ll also need to define a replication key for that table.
-
-### oauth2_and_accelo_api_connector_multithreading_enabled
-This module implements a connector for syncing data from the Accelo API. It uses **OAuth 2.0 Client Credentials flow** authentication, rate limiting, and data synchronization for companies, invoices, payments, prospects, jobs, and staff. This is an example of multithreading used in the extraction of data from the source to improve connector performance. Multithreading allows to make API calls in parallel to pull data faster. This is also an example of using **OAuth 2.0 Client Credentials** flow. You need to provide your Accelo OAuth credentials for this example to work.
->>>>>>> e3b9c31c
 
 
 # Additional considerations
