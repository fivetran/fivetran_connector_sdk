# Requirements
- Python ≥3.9 and ≤3.12
- Operating System:
  - Windows 10 or later
  - MacOS 13 (Ventura) or later

# Getting started
See [Quickstart guide](https://fivetran.com/docs/connectors/connector-sdk/quickstart-guide) to get started.

# Examples
There are several examples available under `/examples`:

<details>
  <summary>
    Quickstart examples
  </summary>

### Hello
This is the simplest, append-only example. 

### Local
This is an emulated source, without any calls out to the internet.

### Configuration
This example shows how to use secrets.

### Hashes
This example shows how to calculate a hash of fields and use it as primary key. It is useful in scenarios where the incoming rows do not have any field suitable to be used as a primary key.

### User_profiles
This example shows the use of Pandas DataFrames to manipulate data prior to sending to Fivetran.

<<<<<<< HEAD
### Weather
This is a realistic example, using a public API, fetching data from NOAA.
=======
### weather
A realistic example, using a public API, fetching data from NOAA

### complex_configuration_options
Shows how to cast configuration field to list, integer, boolean and dict for use in connector code.
>>>>>>> 61fd0122
</details>

<details>
<summary>
Common patterns for connectors
</summary>

<details>
<summary>
Cursors
</summary>

### Multiple_tables_with_cursors
The parent-child relationship between tables from incremental API endpoints, with the complex cursor.

### Marketstack
This code retrieves different stock tickers and the daily price for those tickers using Marketstack API. Refer to Marketstsck's [documentation](https://polygon.io/docs/stocks/getting-started)
</details>

### Pagination
This is a simple pagination example template set for the following types of paginations:
- keyset
- next_page_url
- offset_based
- page_number

### Specified_types
This example declares a schema and upserts all data types.

### Unspecified_types
This example upserts all data types without specifying a schema.

### Three_operations
This example shows how to use upsert, update and delete operations.

### Priority_first_sync_for_high_volume_initial_syncs
A priority-first sync, pfs for short, is very helpful for high volume historical syncs. It is a sync strategy that prioritises fetching the most recent data first so that fresh data is ready for you to use more quickly.
This is a simple example of how you could implement the Priority-first sync strategy in a `connector.py` file for your connection.
</details>

<details>
<summary>
Source examples
</summary>

### Records with no created_at
This example shows how to work with records where the source does not provide a `created_at` (or equivalent) field.
It is useful when it's desired to keep track of when the record was first observed.

### Multiple code files
This example shows how you can write a complex connector comprising multiple `.py` files.

### Aws dynamo db authentication
This example shows how to authenticate to AWS using the IAM role credentials and use them to sync records from DynamoDB. Boto3 package is used to create an AWS client. Refer to the [Boto3 documentation](https://boto3.amazonaws.com/v1/documentation/api/latest/index.html).

### Redshift
This is an example to show how to sync records from Redshift by using Connector SDK. You need to provide your Redshift credentials for this example to work.

### Key-based replication
This example shows key-based replication from database sources. Replication keys are columns that are used to identify new and updated data for replication. When you set a table to use Incremental Replication, you’ll also need to define a replication key for that table.

### Accelo API connector multithreading enabled
This module implements a connector for syncing data from the Accelo API. It handles OAuth2 authentication, rate limiting, and data synchronization for companies,
invoices, payments, prospects, jobs, and staff. This is an example of multithreading used in the extraction of data from the source to improve connector performance. Multithreading helps to make API calls in parallel to pull data faster. This is also an example of using OAuth 2.0 client credentials flow. You need to provide your Accelo OAuth credentials for this example to work.

Refer to the Multithreading Guidelines in `api_threading_utils.py`.

### Smartsheets
This is an example of how we can sync Smartsheets sheets by using Connector SDK. You need to provide your Smartsheets api_key for this example to work.

### AWS Athena
This is an example of how we can sync data from AWS Athena by using Connector SDK. We have two examples, one utilises Boto3 and another utilizes SQLAlchemy with PyAthena. 
You can use either, based on your requirements. You need to provide your AWS Athena credentials for this example to work.

</details>

# Additional considerations

We provide examples to help you effectively use Fivetran's Connector SDK. While we've tested the code provided in these examples, Fivetran cannot be held responsible for any unexpected or negative consequences that may arise from using these examples.

Note that API calls made by your Connector SDK connection may count towards your service’s API call allocation. Exceeding this limit could trigger rate limits, potentially impacting other uses of the source API.

It's important to choose the right design pattern for your target API. Using an inappropriate pattern may lead to data integrity issues. We recommend that you review all our examples carefully to select the one that best suits your target API. Keep in mind that some APIs may not support patterns for which we currently have examples.

As with other new connectors, SDK connectors have a [14-day trial period](https://fivetran.com/docs/getting-started/free-trials#newconnectorfreeuseperiod) during which your usage counts towards free [MAR](https://fivetran.com/docs/usage-based-pricing). After the 14-day trial period, your usage counts towards paid MAR. To avoid incurring charges, pause or delete any connections you created to run these examples before the trial ends.

# Maintenance
This repository is actively maintained by Fivetran Developers. Reach out to our [Support team](https://support.fivetran.com/hc/en-us) for any inquiries.<|MERGE_RESOLUTION|>--- conflicted
+++ resolved
@@ -30,16 +30,11 @@
 ### User_profiles
 This example shows the use of Pandas DataFrames to manipulate data prior to sending to Fivetran.
 
-<<<<<<< HEAD
-### Weather
-This is a realistic example, using a public API, fetching data from NOAA.
-=======
 ### weather
 A realistic example, using a public API, fetching data from NOAA
 
 ### complex_configuration_options
 Shows how to cast configuration field to list, integer, boolean and dict for use in connector code.
->>>>>>> 61fd0122
 </details>
 
 <details>
