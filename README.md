<p align="center">
  <a href="https://www.fivetran.com/">
    <img src="https://cdn.prod.website-files.com/6130fa1501794ed4d11867ba/63d9599008ad50523f8ce26a_logo.svg" alt="Fivetran">
  </a>
</p>

<p align="center">
  Fivetran Connector SDK allows Real-time, efficient data replication to your destination of choice.
</p>

<p align="center">
  <a href="https://github.com/fivetran/fivetran_connector_sdk/stargazers" target="_blank"><img src="https://img.shields.io/github/stars/fivetran/fivetran_connector_sdk?style=social&label=Star"></a>
  <a href="https://github.com/fivetran/fivetran_connector_sdk/blob/main/LICENSE" target="_blank"><img src="https://img.shields.io/badge/License-MIT-blue" alt="License"></a>
  <a href="https://pypi.org/project/fivetran-connector-sdk/" target="_blank"><img src="https://img.shields.io/pypi/v/fivetran-connector-sdk" alt="PyPI Release"></a>
  <a href="https://pepy.tech/project/fivetran-connector-sdk" target="_blank"><img src="https://static.pepy.tech/badge/fivetran-connector-sdk" alt="PyPI Downloads"></a>
<a href="https://github.com/fivetran/fivetran_connector_sdk/blob/main/README.md" target="_blank"><img src="https://img.shields.io/badge/Managed-Yes-green/" alt="Managed"></a>
</p>

# Overview
Explore practical examples and helpful resources for building custom data connectors with the Fivetran [Connector SDK](https://fivetran.com/docs/connectors/connector-sdk). Learn how to develop and deploy [custom data connectors](https://fivetran.com/docs/connectors/connector-sdk/setup-guide) in Python, and extend Fivetran’s capabilities to fit your data integration needs.

You’ll also find tips on [using AI to help you code an SDK connector](https://github.com/fivetran/fivetran_connector_sdk/tree/main/ai_and_connector_sdk/README.md) quickly.

## Why Connector SDK?
Fivetran Connector SDK allows you to code a custom data connector using Python and deploy it as an extension of Fivetran. Fivetran automatically manages running Connector SDK connections on your scheduled frequency and manages the required compute resources, eliminating the need for a third-party provider.

Connector SDK provides native support for many Fivetran features and relies on existing Fivetran technology. It also eliminates timeout and data size limitations seen in AWS Lambda.

## Requirements
- Python version ≥3.9 and ≤3.12
- Operating system:
  - Windows: 10 or later (64-bit only)
  - macOS: 13 (Ventura) or later (Apple Silicon [arm64] or Intel [x86_64])
  - Linux: Distributions such as Ubuntu 20.04 or later, Debian 10 or later, or Amazon Linux 2 or later (arm64 or x86_64)

## Getting started

See [Setup guide](https://fivetran.com/docs/connectors/connector-sdk/setup-guide) to get started.

## Examples
There are several examples available under `/examples`:

<details class="details-heading" open="open">
<summary><h3>Quickstart examples</h3></summary>

- [hello](https://github.com/fivetran/fivetran_connector_sdk/tree/main/examples/quickstart_examples/hello) - This is the simplest, append-only example.

- [simple_three_step_cursor](https://github.com/fivetran/fivetran_connector_sdk/tree/main/examples/quickstart_examples/simple_three_step_cursor) - This is an emulated source, without any calls out to the internet.

- [configuration](https://github.com/fivetran/fivetran_connector_sdk/tree/main/examples/quickstart_examples/configuration) - This example shows how to use secrets.

- [multiple_code_files](https://github.com/fivetran/fivetran_connector_sdk/tree/main/examples/quickstart_examples/multiple_code_files) - This example shows how you can write a complex connector comprising multiple `.py` files.

- [using_pd_dataframes](https://github.com/fivetran/fivetran_connector_sdk/tree/main/examples/quickstart_examples/using_pd_dataframes) - This example shows the use of Pandas DataFrames to manipulate data prior to sending to Fivetran.

- [large_data_set](https://github.com/fivetran/fivetran_connector_sdk/tree/main/examples/quickstart_examples/large_data_set) - This example shows how to handle large data from API responses with pagination and without pagination.

- [weather_with_configuration](https://github.com/fivetran/fivetran_connector_sdk/tree/main/examples/quickstart_examples/weather_with_configuration) - This is a real-life example which uses two different public APIs to fetch data from the National Oceanic and Atmospheric Administration (NOAA) for multiple ZIP codes.

- [complex_configuration_options](https://github.com/fivetran/fivetran_connector_sdk/tree/main/examples/quickstart_examples/complex_configuration_options) - This example shows how to cast configuration fields to LIST, INTEGER, BOOLEAN, and DICT for use in connector code.

- [base_64_encoding_decoding](https://github.com/fivetran/fivetran_connector_sdk/tree/main/examples/quickstart_examples/base_64_encoding_decoding) - This example shows how to use base64 encoding and decoding in your connector code.

</details>

<details class="details-heading" open="open">
<summary><h3>Common patterns for connectors</h3></summary>

- Authentication
  - [api_key](https://github.com/fivetran/fivetran_connector_sdk/tree/main/examples/common_patterns_for_connectors/authentication/api_key) - This is a simple example of how to work with API Key authentication for a REST API.
  - [certificate](https://github.com/fivetran/fivetran_connector_sdk/tree/main/examples/common_patterns_for_connectors/authentication/certificate) 
    - [using_base64_encoded_certificate](https://github.com/fivetran/fivetran_connector_sdk/tree/main/examples/common_patterns_for_connectors/authentication/certificate/using_base64_encoded_certificate) - It is an example of using base64-encoded strings for certificate-based authentication. The script includes functions to decode the certificate and key and use them to authenticate API requests.
  - [retrieve_from_aws](https://github.com/fivetran/fivetran_connector_sdk/tree/main/examples/common_patterns_for_connectors/authentication/certificate/retrieve_from_aws) - It is an example of how to retrieve the certificate from AWS S3 bucket and use it for certificate-based authentication.
  - [http_basic](https://github.com/fivetran/fivetran_connector_sdk/tree/main/examples/common_patterns_for_connectors/authentication/http_basic) - This is a simple example of how to work with HTTP BASIC authentication for a REST API.
  - [http_bearer](https://github.com/fivetran/fivetran_connector_sdk/tree/main/examples/common_patterns_for_connectors/authentication/http_bearer) - This is a simple example of how to work with HTTP BEARER authentication for a REST API.
  - [oauth2_with_token_refresh](https://github.com/fivetran/fivetran_connector_sdk/tree/main/examples/common_patterns_for_connectors/authentication/oauth2_with_token_refresh) - It is an example of using OAuth 2.0 client credentials flow, and the refresh of Access token from the provided refresh token. Refer to the OAuth Refresh flow in its `readme.md`.
  - [session_token](https://github.com/fivetran/fivetran_connector_sdk/tree/main/examples/common_patterns_for_connectors/authentication/session_token) - This is a simple example of how to work with Session Token authentication for a REST API.

- [azure_keyvault_for_secret_management](https://github.com/fivetran/fivetran_connector_sdk/tree/main/examples/common_patterns_for_connectors/azure_keyvault_for_secret_management) - This example shows how to use Azure Key Vault to securely manage credentials. It retrieves credentials from Azure Key Vault and connects to a postgresql database.

- Cursors
  - [marketstack](https://github.com/fivetran/fivetran_connector_sdk/tree/main/examples/common_patterns_for_connectors/cursors/marketstack) - This code retrieves different stock tickers and the daily price for those tickers using Marketstack API. Refer to Marketstack's [documentation](https://polygon.io/docs/stocks/getting-started).
  - [multiple_tables_with_cursors](https://github.com/fivetran/fivetran_connector_sdk/tree/main/examples/common_patterns_for_connectors/cursors/multiple_tables_with_cursors) - The parent-child relationship between tables from incremental API endpoints, with the complex cursor.

- Export
  - [csv](https://github.com/fivetran/fivetran_connector_sdk/tree/main/examples/common_patterns_for_connectors/export/csv) - This is a simple example of how to work with .CSV file response for a REST API of export type.

- [gpg_private_keys](https://github.com/fivetran/fivetran_connector_sdk/tree/main/examples/common_patterns_for_connectors/gpg_private_keys) - This example shows how to use GPG private keys to sign data.

- [hashes](https://github.com/fivetran/fivetran_connector_sdk/tree/main/examples/common_patterns_for_connectors/hashes) - This example shows how to calculate a hash of fields to be used as primary key. This is useful in scenarios where the incoming rows do not have any field suitable to be used as a Primary Key.

- Pagination
  - [keyset](https://github.com/fivetran/fivetran_connector_sdk/tree/main/examples/common_patterns_for_connectors/pagination/keyset) - This is a simple example of how to work with key-based pagination for a REST API.
  - [next_page_url](https://github.com/fivetran/fivetran_connector_sdk/tree/main/examples/common_patterns_for_connectors/pagination/next_page_url) - This is a simple example for how to work with next-page-url pagination for a REST API.
  - [offset_based](https://github.com/fivetran/fivetran_connector_sdk/tree/main/examples/common_patterns_for_connectors/pagination/offset_based) - This is a simple example of how to work with offset-based pagination for a REST API.
  - [page_number](https://github.com/fivetran/fivetran_connector_sdk/tree/main/examples/common_patterns_for_connectors/pagination/page_number) - This is a simple example for how to work with page-number-based pagination for a REST API.

- [parallel_fetching_from_source](https://github.com/fivetran/fivetran_connector_sdk/tree/main/examples/common_patterns_for_connectors/parallel_fetching_from_source) - This example shows how to fetch multiple files from an AWS S3 bucket in parallel and upsert them into destination using the Connector SDK. It uses the `concurrent.futures` module to create a thread pool and fetch files concurrently.
- [priority_first_sync_for_high_volume_initial_syncs](https://github.com/fivetran/fivetran_connector_sdk/tree/main/examples/common_patterns_for_connectors/priority_first_sync_for_high_volume_initial_syncs) - A priority-first sync (PFS), is very helpful for high-volume historical syncs. It is a sync strategy that prioritises fetching the most recent data first so that fresh data is ready for you to use more quickly. This is a simple example of how you could implement the priority-first sync strategy in a `connector.py` file for your connection.
- [records_with_no_created_at_timestamp](https://github.com/fivetran/fivetran_connector_sdk/tree/main/examples/common_patterns_for_connectors/records_with_no_created_at_timestamp) - This example shows how to work with records where the source does not provide a `created_at` (or equivalent) field. It is useful when it's desired to keep track of when the record was first observed.
- [schema_from_database](https://github.com/fivetran/fivetran_connector_sdk/tree/main/examples/common_patterns_for_connectors/schema_from_database) - This example shows how to extract tables (columns, data types, etc.) from a schema present in Snowflake database and use this to generate the connector schema. This approach ensures that the tables in your connector match those in your source database without having to manually define each field.
- [specified_types](https://github.com/fivetran/fivetran_connector_sdk/tree/main/examples/common_patterns_for_connectors/specified_types) - This example declares a schema and upserts all data types.
- [three_operations](https://github.com/fivetran/fivetran_connector_sdk/tree/main/examples/common_patterns_for_connectors/three_operations) - This example shows how to use upsert, update and delete operations.
- [tracking_tables](https://github.com/fivetran/fivetran_connector_sdk/tree/main/examples/common_patterns_for_connectors/tracking_tables) - This example shows how to track tables that have already been synced in order to be able add new tables and have them automatically sync back to an initial timestamp.
- [unspecified_types](https://github.com/fivetran/fivetran_connector_sdk/tree/main/examples/common_patterns_for_connectors/unspecified_types) - This example upserts all data types without specifying a schema.
- [update_and_delete](https://github.com/fivetran/fivetran_connector_sdk/tree/main/examples/common_patterns_for_connectors/update_and_delete) - This example shows how to handle composite primary keys while using update and delete operations with a PostgreSQL database as the data source.

</details>

<details class="details-heading" open="open">
<summary><h3>Source examples</h3></summary>

- [apache_hbase](https://github.com/fivetran/fivetran_connector_sdk/tree/main/examples/source_examples/apache_hbase) - This is an example of how we can connect and sync data from Apache HBase by using Connector SDK. It uses happybase and thrift libraries to connect to HBase and fetch data.
- [apache_hive/using_pyhive](https://github.com/fivetran/fivetran_connector_sdk/tree/main/examples/source_examples/apache_hive/using_pyhive) - This example shows how you can sync data from Apache Hive by using Connector SDK and PyHive.
- [apache_hive/using_sqlalchemy](https://github.com/fivetran/fivetran_connector_sdk/tree/main/examples/source_examples/apache_hive/using_sqlalchemy) - This example shows how you can sync data from Apache Hive by using Connector SDK and SQLAlchemy with PyHive.
- [aws_athena/using_boto3](https://github.com/fivetran/fivetran_connector_sdk/tree/main/examples/source_examples/aws_athena/using_boto3) - This is an example of how we can sync data from AWS Athena by using Connector SDK using Boto3.
- [aws_athena/using_sqlalchemy](https://github.com/fivetran/fivetran_connector_sdk/tree/main/examples/source_examples/aws_athena/using_sqlalchemy) - This is an example of how we can sync data from AWS Athena by using Connector SDK using SQLAlchemy with PyAthena.
- [aws_dynamo_db_authentication](https://github.com/fivetran/fivetran_connector_sdk/tree/main/examples/source_examples/aws_dynamo_db_authentication) - This is an example of how we can connect and sync data from AWS DynamoDB by using Connector SDK.
- [cassandra](https://github.com/fivetran/fivetran_connector_sdk/tree/main/examples/source_examples/cassandra) - This is an example of how we can connect and sync data from Cassandra database by using Connector SDK. You need to provide your Cassandra credentials for this example to work.

- Common Patterns
  - [key_based_replication](https://github.com/fivetran/fivetran_connector_sdk/tree/main/examples/source_examples/common_patterns/key_based_replication) - This example shows key-based replication from database sources. Replication keys are columns that are used to identify new and updated data for replication. When you set a table to use Incremental Replication, you’ll also need to define a replication key for that table.

- [clickhouse](https://github.com/fivetran/fivetran_connector_sdk/tree/main/examples/source_examples/clickhouse) - This example shows how to sync data from ClickHouse database using Connector SDK. You need to provide your ClickHouse credentials for this example to work.
- [couchbase](https://github.com/fivetran/fivetran_connector_sdk/tree/main/examples/source_examples/couchbase) - This example shows how to sync data from Couchbase database using Connector SDK. You need to provide your Couchbase credentials for this example to work.
- [dolphin_db](https://github.com/fivetran/fivetran_connector_sdk/tree/main/examples/source_examples/dolphin_db) - This example shows how to sync data from DolphinDB database using Connector SDK. You need to provide your DolphinDB credentials for this example to work.
- [fleetio](https://github.com/fivetran/fivetran_connector_sdk/tree/main/examples/source_examples/fleetio) - This example shows how to sync data from Fleetio using Connector SDK. You need to provide your Fleetio API Token for this example to work.
- [gcp_pub_sub](https://github.com/fivetran/fivetran_connector_sdk/tree/main/examples/source_examples/gcp_pub_sub) - This example shows how to sync data from Google Cloud Pub/Sub using the Connector SDK.
- [greenplum_db](https://github.com/fivetran/fivetran_connector_sdk/tree/main/examples/source_examples/greenplum_db) - This example shows how to sync data from Greenplum database using Connector SDK. You need to provide your Greenplum credentials for this example to work.
- [hubspot](https://github.com/fivetran/fivetran_connector_sdk/tree/main/examples/source_examples/hubspot) - This example shows how to connect and sync specific event type Event data from Hubspot using Connector SDK
- [ibm_db2](https://github.com/fivetran/fivetran_connector_sdk/tree/main/examples/source_examples/ibm_db2) - This example shows how to connect and sync data from IBM Db2 using Connector SDK. It uses the `ibm_db` library to connect to the database and fetch data.
- IBM Informix
  - [using_ibm_db](https://github.com/fivetran/fivetran_connector_sdk/tree/main/examples/source_examples/ibm_informix/using_ibm_db) - This example shows how to connect and sync data from IBM Informix using Connector SDK. This example uses the `ibm_db` library to connect to the Informix database and fetch data.
  - [using_jaydebeapi](https://github.com/fivetran/fivetran_connector_sdk/tree/main/examples/source_examples/ibm_informix/using_jaydebeapi) - This example shows how to connect and sync data from IBM Informix using Connector SDK. This example uses the `jaydebeapi` library with external JDBC Informix driver to connect to the Informix database and fetch data.
- [influx_db](https://github.com/fivetran/fivetran_connector_sdk/tree/main/examples/source_examples/influx_db) - This example shows how to sync data from InfluxDB using Connector SDK. It uses the `influxdb3_python` library to connect to InfluxDB and fetch time-series data from a specified measurement.
- [microsoft_excel](https://github.com/fivetran/fivetran_connector_sdk/tree/main/examples/source_examples/microsoft_excel) - This example shows how to sync data from Microsoft Excel using Connector SDK. It shows three different ways to sync data from Excel files using `pandas`, `python-calamine` and `openpyxl`.
- [newsapi](https://github.com/fivetran/fivetran_connector_sdk/tree/main/examples/source_examples/newsapi) - This is a simple example of how to sync data from NewsAPI using Connector SDK.
- [neo4j](https://github.com/fivetran/fivetran_connector_sdk/tree/main/examples/source_examples/neo4j) - This example shows how to extract data from Neo4j graph databases and upsert it using Fivetran Connector SDK.
- [oauth2_and_accelo_api_connector_multithreading_enabled](https://github.com/fivetran/fivetran_connector_sdk/tree/main/examples/source_examples/oauth2_and_accelo_api_connector_multithreading_enabled) - This example shows how to sync data from the Accelo API. It uses OAuth 2.0 Client Credentials flow authentication, rate limiting, and multithreading, which allows to make API calls in parallel to pull data faster. You need to provide your Accelo OAuth credentials for this example to work. Refer to the Multithreading Guidelines in `api_threading_utils.py`.
- [github_traffic](https://github.com/fivetran/fivetran_connector_sdk/tree/main/examples/source_examples/github_traffic) - This example shows how to sync GitHub repositories traffic data using Connector SDK via REST API. You need to provide your GitHub Personal access token and specify the repositories you want to track.
- [mastertax](https://github.com/fivetran/fivetran_connector_sdk/tree/main/examples/source_examples/mastertax) - This example shows how to sync extract data from MasterTax API using Connector SDK.
- OData APIs
  - [odata_version_2_using_pyodata](https://github.com/fivetran/fivetran_connector_sdk/tree/main/examples/source_examples/odata_api/odata_version_2_using_pyodata) - This is an example of how to sync data from an OData API version 2 using Connector SDK.
  - [odata_version_4](https://github.com/fivetran/fivetran_connector_sdk/tree/main/examples/source_examples/odata_api/odata_version_4) - This is an example of how to sync data from an OData API version 4 using Connector SDK.
  - [odata_version_4_using_python_odata](https://github.com/fivetran/fivetran_connector_sdk/tree/main/examples/source_examples/odata_api/odata_version_4_using_python_odata) - This is an example of how to sync data from an OData API version 4 using python-odata python library.
- [redshift](https://github.com/fivetran/fivetran_connector_sdk/tree/main/examples/source_examples/redshift) - This is an example to show how to sync records from Redshift by using Connector SDK. You need to provide your Redshift credentials for this example to work.
- [s3_csv_validation](https://github.com/fivetran/fivetran_connector_sdk/tree/main/examples/source_examples/s3_csv_validation) - This is an example of how to read .CSV file from Amazon S3 and validate the data. You need to provide your AWS S3 credentials for this example to work.
- [sensor_tower](https://github.com/fivetran/fivetran_connector_sdk/tree/main/examples/source_examples/sensor_tower) - This example shows how to use the Connector SDK to integrate with Sensor Tower and sync market intelligence data for mobile apps of your choice.
- [smartsheets](https://github.com/fivetran/fivetran_connector_sdk/tree/main/examples/source_examples/smartsheets) - This is an example of how we can sync Smartsheets sheets by using Connector SDK. You need to provide your Smartsheets api_key for this example to work.
- [sql_server](https://github.com/fivetran/fivetran_connector_sdk/tree/main/examples/source_examples/sql_server) - This example uses pyodbc to connect to SQL Server for syncing data using Connector SDK. You need to provide your SQL Server credentials for this example to work.
- [timescale_db](https://github.com/fivetran/fivetran_connector_sdk/tree/main/examples/source_examples/timescale_db) - This example shows how to sync data from TimescaleDb using Connector SDK. It uses the `psycopg2` library to connect to TimescaleDb and fetch time-series and vector data from specified tables. You need to provide your TimescaleDb credentials for this example to work.
- [toast](https://github.com/fivetran/fivetran_connector_sdk/tree/main/examples/source_examples/toast) - This is an example of how we can sync Toast data using the Connector SDK. You would need to provide your Toast credentials for this example to work.
- [veeva_vault_using_basic_auth](https://github.com/fivetran/fivetran_connector_sdk/tree/main/examples/source_examples/veeva_vault_using_basic_auth) - This example shows how to authenticate to Veeva Vault using basic authentication and sync records from Veeva Vault. You need to provide your Veeva Vault credentials for this example to work.

</details>

<details class="details-heading" open="open">
<summary><h3>Workflows</h3></summary>

- [github](https://github.com/fivetran/fivetran_connector_sdk/tree/main/examples/workflows/github) - This is an example of a GitHub workflow to deploy a hello connector after a push to the hello directory. It uses GitHub secrets and environment variables to create a configuration.json file that is included in the deployment.

</details>

<details open>
<summary><h2>Private Preview features</h2></summary>

>**NOTE:** The following features are in Private Preview. Please connect with our professional services to get more information about them and enable it for your connector.
- **[Importing External Libraries and Drivers](https://github.com/fivetran/fivetran_connector_sdk/tree/main/examples/private_preview_features/importing_external_drivers)**
  - This feature enables you to install drivers in your connector environment by writing a `installation.sh` file in the `drivers` folder, in the same directory as your connector.py file. This script will be executed at the time of deploying your connector, before your connector.py is run to sync your data.
- **[Sybase IQ](https://github.com/fivetran/fivetran_connector_sdk/tree/main/examples/private_preview_features/sybase_iq)**
  - This feature enables you to connect to Sybase IQ database using the `FreeTDS` driver and `PyODBC` by writing a `installation.sh` file in the `drivers` folder. This script will be executed at the time of deploying your connector, before your connector.py is run to sync your data.

</details>

<<<<<<< HEAD
## Example workflows
- [github](https://github.com/fivetran/fivetran_connector_sdk/tree/main/example_workflows/github) - This is an example of a GitHub workflow to deploy a hello connector after a push to the hello directory. It uses GitHub secrets and environment variables to create a configuration.json file that is included in the deployment.

=======
>>>>>>> 0d0a7f95
## AI and Connector SDK
 - [Readme](https://github.com/fivetran/fivetran_connector_sdk/tree/main/ai_and_connector_sdk/README.md) - This is an introduction to using AI tools to leverage Connector SDK
 - [claude_20250228](https://github.com/fivetran/fivetran_connector_sdk/tree/main/ai_and_connector_sdk/claude_20250228/) - This example contains the code produced by Claude AI to build a custom connector using our Connector SDK. See our [blog article](https://www.fivetran.com/blog/building-a-fivetran-connector-in-1-hour-with-anthropics-claude-ai) for details.

## Fivetran platform features
- [schema_change](https://github.com/fivetran/fivetran_connector_sdk/fivetran_platform_features/schema_change/README.md) - This is an example that illustrates how a deployed Connector SDK connection uses Fivetran's native [data type changes](https://fivetran.com/docs/core-concepts#changingdatatype) to change data types in the destination if they are changed in the source data.

## Support
Learn how we [support Fivetran Connector SDK](https://fivetran.com/docs/connector-sdk#support).

## Additional considerations

We provide examples to help you effectively use Fivetran's Connector SDK. While we've tested the code provided in these examples, Fivetran cannot be held responsible for any unexpected or negative consequences that may arise from using these examples.

Note that API calls made by your Connector SDK connection may count towards your service’s API call allocation. Exceeding this limit could trigger rate limits, potentially impacting other uses of the source API.

It's important to choose the right design pattern for your target API. Using an inappropriate pattern may lead to data integrity issues. We recommend that you review all our examples carefully to select the one that best suits your target API. Keep in mind that some APIs may not support patterns for which we currently have examples.

As with other new connectors, SDK connectors have a [14-day trial period](https://fivetran.com/docs/getting-started/free-trials#newconnectorfreeuseperiod) during which your usage counts towards free [MAR](https://fivetran.com/docs/usage-based-pricing). After the 14-day trial period, your usage counts towards paid MAR. To avoid incurring charges, pause or delete any connections you created to run these examples before the trial ends.

## Maintenance
The `fivetran_connector_sdk` repository is actively maintained by Fivetran Developers. Reach out to our [Support team](https://support.fivetran.com/hc/en-us) for any inquiries.<|MERGE_RESOLUTION|>--- conflicted
+++ resolved
@@ -172,12 +172,6 @@
 
 </details>
 
-<<<<<<< HEAD
-## Example workflows
-- [github](https://github.com/fivetran/fivetran_connector_sdk/tree/main/example_workflows/github) - This is an example of a GitHub workflow to deploy a hello connector after a push to the hello directory. It uses GitHub secrets and environment variables to create a configuration.json file that is included in the deployment.
-
-=======
->>>>>>> 0d0a7f95
 ## AI and Connector SDK
  - [Readme](https://github.com/fivetran/fivetran_connector_sdk/tree/main/ai_and_connector_sdk/README.md) - This is an introduction to using AI tools to leverage Connector SDK
  - [claude_20250228](https://github.com/fivetran/fivetran_connector_sdk/tree/main/ai_and_connector_sdk/claude_20250228/) - This example contains the code produced by Claude AI to build a custom connector using our Connector SDK. See our [blog article](https://www.fivetran.com/blog/building-a-fivetran-connector-in-1-hour-with-anthropics-claude-ai) for details.
