--- conflicted
+++ resolved
@@ -47,15 +47,8 @@
 
 These are ready-to-use connectors, requiring minimal modifications to get started.
 
-<<<<<<< HEAD
 - [adyen](https://github.com/fivetran/fivetran_connector_sdk/tree/main/connectors/adyen) - This is an example of how we can connect and sync data from Adyen using Connector SDK. 
 - [apache_hbase](https://github.com/fivetran/fivetran_connector_sdk/tree/main/connectors/apache_hbase) - This is an example of how we can connect and sync data from Apache HBase by using Connector SDK. It uses happybase and thrift libraries to connect to HBase and fetch data.
-=======
-<details class="details-heading" open="open">
-<summary>List of community connectors</summary>
-
-- [apache_hbase](https://github.com/fivetran/fivetran_connector_sdk/tree/main/connectors/apache_hbase) - This example shows how to connect and sync data from Apache HBase by using Connector SDK. It uses happybase and thrift libraries to connect to HBase and fetch data.
->>>>>>> 60d3fe03
 - [apache_hive/using_pyhive](https://github.com/fivetran/fivetran_connector_sdk/tree/main/connectors/apache_hive/using_pyhive) - This example shows how you can sync data from Apache Hive by using Connector SDK and PyHive.
 - [arango_db](https://github.com/fivetran/fivetran_connector_sdk/tree/main/connectors/arango_db) - This example demonstrates how to sync data from ArangoDB, a native multi-model database combining document, graph, and key-value capabilities. The connector syncs document collections (airports, points-of-interest) and edge collections (flights) with offset-based pagination and checkpointing. You need to provide your ArangoDB credentials for this example to work.
 - [apache_hive/using_sqlalchemy](https://github.com/fivetran/fivetran_connector_sdk/tree/main/connectors/apache_hive/using_sqlalchemy) - This example shows how you can sync data from Apache Hive by using Connector SDK and SQLAlchemy with PyHive.
