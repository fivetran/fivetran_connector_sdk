--- conflicted
+++ resolved
@@ -149,33 +149,23 @@
 
 - **[gcp_pub_sub](https://github.com/fivetran/fivetran_connector_sdk/tree/main/examples/source_examples/gcp_pub_sub)**
   - This example shows how to sync data from Google Cloud Pub/Sub using the Connector SDK.
-<<<<<<< HEAD
-- **[github_traffic](/examples/source_examples/github_traffic)**
-  - This example shows how to sync GitHub repositories traffic data using Connector SDK via REST API. You need to provide your GitHub Personal access token and specify the repositories you want to track.
-- **[hubspot](/examples/source_examples/hubspot)**
-=======
 - **[hubspot](https://github.com/fivetran/fivetran_connector_sdk/tree/main/examples/source_examples/hubspot)**
->>>>>>> cfeeec27
   - This example shows how to connect and sync specific event type Event data from Hubspot using Connector SDK
 - **[newsapi](https://github.com/fivetran/fivetran_connector_sdk/tree/main/examples/source_examples/newsapi)**
   - This is a simple example of how to sync data from NewsAPI using Connector SDK.
 - **[oauth2_and_accelo_api_connector_multithreading_enabled](https://github.com/fivetran/fivetran_connector_sdk/tree/main/examples/source_examples/oauth2_and_accelo_api_connector_multithreading_enabled)**
   - This example shows how to sync data from the Accelo API. It uses **OAuth 2.0 Client Credentials flow** authentication, rate limiting, and multithreading, which allows to make API calls in parallel to pull data faster. You need to provide your Accelo OAuth credentials for this example to work. 
   - Refer to the Multithreading Guidelines in `api_threading_utils.py`.
-<<<<<<< HEAD
-- **Odata APIs**
-  - **[odata_version_2_using_pyodata](/examples/source_examples/odata_api/odata_version_2_using_pyodata)**
-    - This is an example of how to sync data from an OData API version 2 using Connector SDK.
-  - **[odata_version_4](/examples/source_examples/odata_api/odata_version_4)**
-    - This is an example of how to sync data from an OData API version 4 using Connector SDK.
-  - **[odata_version_4_using_python_odata](/examples/source_examples/odata_api/odata_version_4_using_python_odata)**
-    - This is an example of how to sync data from an OData API version 4 using python-odata python library.
-- **[redshift](/examples/source_examples/redshift)**
-=======
 - **[github_traffic](https://github.com/fivetran/fivetran_connector_sdk/tree/main/examples/source_examples/github_traffic)**
   - This example shows how to sync GitHub repositories traffic data using Connector SDK via REST API. You need to provide your GitHub Personal access token and specify the repositories you want to track.
+- **Odata APIs**
+  - **[odata_version_2_using_pyodata](https://github.com/fivetran/fivetran_connector_sdk/tree/main/examples/source_examples/odata_api/odata_version_2_using_pyodata)**
+    - This is an example of how to sync data from an OData API version 2 using Connector SDK.
+  - **[odata_version_4](https://github.com/fivetran/fivetran_connector_sdk/tree/main/examples/source_examples/odata_api/odata_version_4)**
+    - This is an example of how to sync data from an OData API version 4 using Connector SDK.
+  - **[odata_version_4_using_python_odata](https://github.com/fivetran/fivetran_connector_sdk/tree/main/examples/source_examples/odata_api/odata_version_4_using_python_odata)**
+    - This is an example of how to sync data from an OData API version 4 using python-odata python library.
 - **[redshift](https://github.com/fivetran/fivetran_connector_sdk/tree/main/examples/source_examples/redshift)**
->>>>>>> cfeeec27
   - This is an example to show how to sync records from Redshift by using Connector SDK. You need to provide your Redshift credentials for this example to work.
 - **[s3_csv_validation](https://github.com/fivetran/fivetran_connector_sdk/tree/main/examples/source_examples/s3_csv_validation)**
   - This is an example of how to read .CSV file from Amazon S3 and validate the data. You need to provide your AWS S3 credentials for this example to work.
