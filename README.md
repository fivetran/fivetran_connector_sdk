--- conflicted
+++ resolved
@@ -235,8 +235,6 @@
 ## Support
 Learn how we [support Fivetran Connector SDK](https://fivetran.com/docs/connector-sdk#support).
 
-<<<<<<< HEAD
-=======
 ## Contributing
 
 We welcome contributions to the Fivetran Connector SDK repo.
@@ -273,7 +271,6 @@
 
 We appreciate all contributions, whether they're small bug fixes or major new features.
 
->>>>>>> 349edbda
 ## Additional considerations
 
 We provide examples to help you effectively use Fivetran's Connector SDK. While we've tested the code provided in these examples, Fivetran cannot be held responsible for any unexpected or negative consequences that may arise from using these examples.
