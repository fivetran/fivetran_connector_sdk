<p align="center">
  <a href="https://www.fivetran.com/">
    <img src="https://cdn.prod.website-files.com/6130fa1501794ed4d11867ba/63d9599008ad50523f8ce26a_logo.svg" alt="Fivetran">
  </a>
</p>

<p align="center">
  Fivetran Connector SDK allows Real-time, efficient data replication to your destination of choice.
</p>

<p align="center">
  <a href="https://github.com/fivetran/fivetran_connector_sdk/stargazers" target="_blank"><img src="https://img.shields.io/github/stars/fivetran/fivetran_connector_sdk?style=social&label=Star"></a>
  <a href="https://github.com/fivetran/fivetran_connector_sdk/blob/main/LICENSE" target="_blank"><img src="https://img.shields.io/badge/License-MIT-blue" alt="License"></a>
  <a href="https://pypi.org/project/fivetran-connector-sdk/" target="_blank"><img src="https://img.shields.io/pypi/v/fivetran-connector-sdk" alt="PyPI Release"></a>
  <a href="https://pepy.tech/project/fivetran-connector-sdk" target="_blank"><img src="https://static.pepy.tech/badge/fivetran-connector-sdk" alt="PyPI Downloads"></a>
<a href="https://github.com/fivetran/fivetran_connector_sdk/blob/main/README.md" target="_blank"><img src="https://img.shields.io/badge/Managed-Yes-green/" alt="Managed"></a>
</p>

# Overview
This repository contains a collection of example custom connectors using Fivetran [Connector SDK](https://fivetran.com/docs/connectors/connector-sdk), demonstrating how to build [custom data connectors](https://fivetran.com/docs/connectors/connector-sdk/setup-guide) in Python and deploy them as an extension of Fivetran.

# Why Connector SDK?
Fivetran Connector SDK allows you to code a custom data connector using Python and deploy it as an extension of Fivetran. Fivetran automatically manages running Connector SDK connections on your scheduled frequency and manages the required compute resources, eliminating the need for a third-party provider.

Connector SDK provides native support for many Fivetran features and relies on existing Fivetran technology. It also eliminates timeout and data size limitations seen in AWS Lambda.

# Requirements
- Python ≥3.9 and ≤3.12
- Operating System:
  - Windows 10 or later
  - MacOS 13 (Ventura) or later

# Getting started

See [Setup guide](https://fivetran.com/docs/connectors/connector-sdk/setup-guide) to get started.

# Examples
There are several examples available under `/examples`:

<details open>
<summary><h2>Quickstart Examples</h2></summary>

- **[hello](/examples/quickstart_examples/hello)**  
  - This is the simplest, append-only example.

- **[simple_three_step_cursor](/examples/quickstart_examples/simple_three_step_cursor)**  
  - This is an emulated source, without any calls out to the internet.

- **[configuration](/examples/quickstart_examples/configuration)**  
  - This example shows how to use secrets.

<<<<<<< HEAD
### object_oriented_programming_approach
This example shows an Object Oriented Programming Approach while building the connector for National Parks Service API.

### using_pd_dataframes
This example shows the use of Pandas DataFrames to manipulate data prior to sending to Fivetran.
=======
- **[multiple_code_files](/examples/quickstart_examples/multiple_code_files)**  
  - This example shows how you can write a complex connector comprising multiple `.py` files.
>>>>>>> cc75366e

- **[using_pd_dataframes](/examples/quickstart_examples/using_pd_dataframes)**  
  - This example shows the use of Pandas DataFrames to manipulate data prior to sending to Fivetran.

- **[large_data_set](/examples/quickstart_examples/large_data_set)**  
  - This example shows how to handle large data from API responses with pagination and without pagination.

- **[weather](/examples/quickstart_examples/weather)**  
  - This is a realistic example, using a public API, fetching data from NOAA.

- **[complex_configuration_options](/examples/quickstart_examples/complex_configuration_options)**  
  - This example shows how to cast configuration fields to LIST, INTEGER, BOOLEAN, and DICT for use in connector code.

</details>

<details open>
<summary><h2>Common Patterns for Connectors</h2></summary>

- **Authentication**
  - **[api_key](/examples/common_patterns_for_connectors/authentication/api_key)**
    - This is a simple example of how to work with API Key authentication for a REST API.
  - **[certificate](/examples/common_patterns_for_connectors/authentication/certificate)** 
    - **[using_base64_encoded_certificate](/examples/common_patterns_for_connectors/authentication/certificate/using_base64_encoded_certificate)**
      - It is an example of using base64-encoded strings for certificate-based authentication. The script includes functions to decode the certificate and key and use them to authenticate API requests.
    - **[retrieve_from_aws](/examples/common_patterns_for_connectors/authentication/certificate/retrieve_from_aws)**
      - It is an example of how to retrieve the certificate from AWS S3 bucket and use it for certificate-based authentication.
  - **[http_basic](/examples/common_patterns_for_connectors/authentication/http_basic)**
    - This is a simple example of how to work with HTTP BASIC authentication for a REST API.
  - **[http_bearer](/examples/common_patterns_for_connectors/authentication/http_bearer)**
    - This is a simple example of how to work with HTTP BEARER authentication for a REST API.
  - **[oauth2_with_token_refresh](/examples/common_patterns_for_connectors/authentication/oauth2_with_token_refresh)**
    - It is an example of using OAuth 2.0 client credentials flow, and the refresh of Access token from the provided refresh token. 
    - Refer to the OAuth Refresh flow in its `readme.md`.
  - **[session_token](/examples/common_patterns_for_connectors/authentication/session_token)**
    - This is a simple example of how to work with Session Token authentication for a REST API.

- **Cursors**
  - **[marketstack](/examples/common_patterns_for_connectors/cursors/marketstack)**
    - This code retrieves different stock tickers and the daily price for those tickers using Marketstack API. Refer to Marketstack's [documentation](https://polygon.io/docs/stocks/getting-started).
  - **[multiple_tables_with_cursors](/examples/common_patterns_for_connectors/cursors/multiple_tables_with_cursors)**
    - The parent-child relationship between tables from incremental API endpoints, with the complex cursor.

- **Export**
  - **[csv](/examples/common_patterns_for_connectors/export/csv)**
    - This is a simple example of how to work with .CSV file response for a REST API of export type.

- **[hashes](/examples/common_patterns_for_connectors/hashes)**
  - This example shows how to calculate a hash of fields to be used as primary key. This is useful in scenarios where the incoming rows do not have any field suitable to be used as a Primary Key.

- **Pagination**
  - **[keyset](/examples/common_patterns_for_connectors/pagination/keyset)**
    - This is a simple example of how to work with key-based pagination for a REST API.
  - **[next_page_url](/examples/common_patterns_for_connectors/pagination/next_page_url)**
    - This is a simple example for how to work with next-page-url pagination for a REST API.
  - **[offset_based](/examples/common_patterns_for_connectors/pagination/offset_based)**
    - This is a simple example of how to work with offset-based pagination for a REST API.
  - **[page_number](/examples/common_patterns_for_connectors/pagination/page_number)**
    - This is a simple example for how to work with page-number-based pagination for a REST API.

- **[priority_first_sync_for_high_volume_initial_syncs](/examples/common_patterns_for_connectors/priority_first_sync_for_high_volume_initial_syncs)**
  - A priority-first sync (pfs), is very helpful for high-volume historical syncs. It is a sync strategy that prioritises fetching the most recent data first so that fresh data is ready for you to use more quickly. This is a simple example of how you could implement the priority-first sync strategy in a `connector.py` file for your connection.
- **[records_with_no_created_at_timestamp](/examples/common_patterns_for_connectors/records_with_no_created_at_timestamp)**
  - This example shows how to work with records where the source does not provide a `created_at` (or equivalent) field. It is useful when it's desired to keep track of when the record was first observed.
- **[specified_types](/examples/common_patterns_for_connectors/specified_types)**
  - This example declares a schema and upserts all data types.
- **[three_operations](/examples/common_patterns_for_connectors/three_operations)**
  - This example shows how to use upsert, update and delete operations.
- **[unspecified_types](/examples/common_patterns_for_connectors/unspecified_types)**
  - This example upserts all data types without specifying a schema.

</details>

<details open>
<summary><h2>Source Examples</h2></summary>

- **[aws_athena/using_boto3](/examples/source_examples/aws_athena/using_boto3)**
  - This is an example of how we can sync data from AWS Athena by using Connector SDK using Boto3.
- **[aws_athena/using_sqlalchemy](/examples/source_examples/aws_athena/using_sqlalchemy)**
  - This is an example of how we can sync data from AWS Athena by using Connector SDK using SQLAlchemy with PyAthena.
- **[aws_dynamo_db_authentication](/examples/source_examples/aws_dynamo_db_authentication)**
  - This is an example of how we can connect and sync data from AWS DynamoDB by using Connector SDK.

- **Common Patterns**
  - **[key_based_replication](/examples/source_examples/common_patterns/key_based_replication)**
    - This example shows key-based replication from database sources. Replication keys are columns that are used to identify new and updated data for replication. When you set a table to use Incremental Replication, you’ll also need to define a replication key for that table.

- **[newsapi](/examples/source_examples/newsapi)**
  - This is a simple example of how to sync data from NewsAPI using Connector SDK.
- **[oauth2_and_accelo_api_connector_multithreading_enabled](/examples/source_examples/oauth2_and_accelo_api_connector_multithreading_enabled)**
  - This example shows how to sync data from the Accelo API. It uses **OAuth 2.0 Client Credentials flow** authentication, rate limiting, and multithreading, which allows to make API calls in parallel to pull data faster. You need to provide your Accelo OAuth credentials for this example to work. 
  - Refer to the Multithreading Guidelines in `api_threading_utils.py`.
- **[redshift](/examples/source_examples/redshift)**
  - This is an example to show how to sync records from Redshift by using Connector SDK. You need to provide your Redshift credentials for this example to work.
- **[s3_csv_validation](/examples/source_examples/s3_csv_validation)**
  - This is an example of how to read .CSV file from Amazon S3 and validate the data. You need to provide your AWS S3 credentials for this example to work.
- **[smartsheets](/examples/source_examples/smartsheets)**
  - This is an example of how we can sync Smartsheets sheets by using Connector SDK. You need to provide your Smartsheets api_key for this example to work.
- **[sql_server](/examples/source_examples/sql_server)**
  - This example uses pyodbc to connect to SQL Server for syncing data using Connector SDK. You need to provide your SQL Server credentials for this example to work.
- **[toast](/examples/source_examples/toast)**
  - This is an example of how we can sync Toast data using the Connector SDK. You would need to provide your Toast credentials for this example to work.
- **[veeva_vault_using_basic_auth](/examples/source_examples/veeva_vault_using_basic_auth)**
  - This example shows how to authenticate to Veeva Vault using basic authentication and sync records from Veeva Vault. You need to provide your Veeva Vault credentials for this example to work.

</details>

# Support
Learn how we [support Fivetran Connector SDK](https://fivetran.com/docs/connector-sdk#support).


# Additional considerations

We provide examples to help you effectively use Fivetran's Connector SDK. While we've tested the code provided in these examples, Fivetran cannot be held responsible for any unexpected or negative consequences that may arise from using these examples.

Note that API calls made by your Connector SDK connection may count towards your service’s API call allocation. Exceeding this limit could trigger rate limits, potentially impacting other uses of the source API.

It's important to choose the right design pattern for your target API. Using an inappropriate pattern may lead to data integrity issues. We recommend that you review all our examples carefully to select the one that best suits your target API. Keep in mind that some APIs may not support patterns for which we currently have examples.

As with other new connectors, SDK connectors have a [14-day trial period](https://fivetran.com/docs/getting-started/free-trials#newconnectorfreeuseperiod) during which your usage counts towards free [MAR](https://fivetran.com/docs/usage-based-pricing). After the 14-day trial period, your usage counts towards paid MAR. To avoid incurring charges, pause or delete any connections you created to run these examples before the trial ends.

# Maintenance
This repository is actively maintained by Fivetran Developers. Reach out to our [Support team](https://support.fivetran.com/hc/en-us) for any inquiries.<|MERGE_RESOLUTION|>--- conflicted
+++ resolved
@@ -49,16 +49,8 @@
 - **[configuration](/examples/quickstart_examples/configuration)**  
   - This example shows how to use secrets.
 
-<<<<<<< HEAD
-### object_oriented_programming_approach
-This example shows an Object Oriented Programming Approach while building the connector for National Parks Service API.
-
-### using_pd_dataframes
-This example shows the use of Pandas DataFrames to manipulate data prior to sending to Fivetran.
-=======
 - **[multiple_code_files](/examples/quickstart_examples/multiple_code_files)**  
   - This example shows how you can write a complex connector comprising multiple `.py` files.
->>>>>>> cc75366e
 
 - **[using_pd_dataframes](/examples/quickstart_examples/using_pd_dataframes)**  
   - This example shows the use of Pandas DataFrames to manipulate data prior to sending to Fivetran.
@@ -71,6 +63,9 @@
 
 - **[complex_configuration_options](/examples/quickstart_examples/complex_configuration_options)**  
   - This example shows how to cast configuration fields to LIST, INTEGER, BOOLEAN, and DICT for use in connector code.
+
+- **[oop_example](/examples/quickstart_examples/oop_example)**
+  - This example shows an Object-Oriented Programming Approach while building the connector for National Parks Service API.
 
 </details>
 
