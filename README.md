--- conflicted
+++ resolved
@@ -102,11 +102,8 @@
 - veeva vault
   - [basic_auth](https://github.com/fivetran/fivetran_connector_sdk/tree/main/connectors/veeva_vault/basic_auth) - This example shows how to authenticate to Veeva Vault using basic authentication and sync records from Veeva Vault. You need to provide your Veeva Vault credentials for this example to work.
   - [session_id_auth](https://github.com/fivetran/fivetran_connector_sdk/tree/main/connectors/veeva_vault/session_id_auth) - This example shows how to authenticate to Veeva Vault using session id authentication and sync records from Veeva Vault. You need to provide your Veeva Vault credentials for this example to work.
-<<<<<<< HEAD
+- [vercel](https://github.com/fivetran/fivetran_connector_sdk/tree/main/connectors/vercel) - This example shows how to sync deployment data from Vercel's REST API by using the Connector SDK, focusing on a single endpoint (/v6/deployments). You need to provide your Vercel API token for this example to work. Optionally, you can also provide a Team ID to access team resources instead of personal account deployments.
 - [zigpoll](https://github.com/fivetran/fivetran_connector_sdk/tree/main/connectors/zigpoll) - This is an example of how to sync Zigpoll data using Connector SDK. You need to provide your Zigpoll API key for this example to work.
-=======
-- [vercel](https://github.com/fivetran/fivetran_connector_sdk/tree/main/connectors/vercel) - This example shows how to sync deployment data from Vercel's REST API by using the Connector SDK, focusing on a single endpoint (/v6/deployments). You need to provide your Vercel API token for this example to work. Optionally, you can also provide a Team ID to access team resources instead of personal account deployments.
->>>>>>> e5c37995
 
 ## Examples
 
