--- conflicted
+++ resolved
@@ -1,23 +1,7 @@
-# Smartsheet Connector Example
+# Smartsheet API Connector Example
 
 ## Connector overview
-<<<<<<< HEAD
-This connector demonstrates how to sync data from Smartsheet sheets and reports using the Fivetran Connector SDK and the [Smartsheet API](https://smartsheet.redoc.ly/). It provides a comprehensive implementation with support for:
-
-- **Multiple sheets and reports** - Sync from multiple sheets and reports in a single connector instance
-- **Incremental syncs** - Uses `modifiedSince` parameter to fetch only updated rows based on state management
-- **Deletion detection** - Tracks row IDs across syncs to detect and propagate deleted rows
-- **Automatic pagination** - Handles large sheets with automatic page fetching
-- **Dynamic schema** - Automatically generates table schemas based on configured sheets and reports
-- **Rate limiting** - Respects Smartsheet API rate limits with configurable requests per minute
-- **Retry logic** - Implements exponential backoff for transient API failures
-- **Type handling** - Properly parses Smartsheet column types (dates, numbers, checkboxes, etc.)
-- **Data flattening** - Normalizes nested structures and cell values into flat table rows
-
-This connector is designed as a production-ready example that handles the complexity of syncing sheet and report data from Smartsheet, including edge cases like pagination, deletion tracking, and incremental updates.
-=======
 This connector demonstrates how to sync row-level data from Smartsheet using the Fivetran Connector SDK and the Smartsheet [Sheets API](https://smartsheet.redoc.ly/tag/sheets) and [Reports API](https://smartsheet.redoc.ly/tag/reports). It retrieves rows from sheets and reports, dynamically maps columns using column IDs, and emits those rows to destination tables.
->>>>>>> aad833ab
 
 
 ## Requirements
@@ -29,23 +13,10 @@
 
 
 ## Getting started
-Refer to the [Connector SDK Setup Guide](https://fivetran.com/docs/connectors/connector-sdk/setup-guide) to get started.
+Refer to the [Setup Guide](https://fivetran.com/docs/connectors/connector-sdk/setup-guide) to get started.
 
 
 ## Features
-<<<<<<< HEAD
-- **Multi-resource sync** - Syncs multiple sheets and reports simultaneously with independent state tracking
-- **Incremental updates** - Uses per-sheet `last_modified` timestamps to fetch only changed rows
-- **Deletion tracking** - Compares row IDs between syncs to detect and delete removed rows in destination
-- **Automatic pagination** - Fetches all pages automatically with duplicate detection to prevent infinite loops
-- **Dynamic table creation** - Creates one table per sheet/report with normalized naming
-- **Column type awareness** - Properly handles DATE, DATETIME, NUMBER, CURRENCY, PERCENT, CHECKBOX, and TEXT column types
-- **Rate limit compliance** - Implements sliding window rate limiting with configurable requests per minute
-- **Retry mechanism** - Uses exponential backoff for 429, 500, 502, 503, and 504 HTTP errors
-- **State persistence** - Maintains per-sheet and per-report state for reliable incremental syncs
-- **Cell value normalization** - Prefers `displayValue` over raw `value` for consistent data representation
-- **MD5 hash IDs** - Generates deterministic primary keys from Smartsheet row IDs
-=======
 - Incremental syncs using `rowsModifiedSince`
 - Dynamic schema based on column headers
 - Optional row-level metadata
@@ -56,7 +27,6 @@
 - Includes row metadata fields like `rowNumber`, `createdAt`, and `modifiedAt`
 - Uses `rowsModifiedSince` to incrementally sync only updated rows
 - Uses `op.upsert()` for each row and checkpoints with the current sync timestamp
->>>>>>> aad833ab
 
 
 ## Configuration file
@@ -64,37 +34,18 @@
 
 ```json
 {
-<<<<<<< HEAD
-  "api_token": "YOUR_SMARTSHEET_API_TOKEN",
-  "sheets": "1234567890123456:Sheet Name,9876543210987654:Another Sheet",
-  "reports": "1111111111111111:Report Name,2222222222222222:Another Report",
-  "requests_per_minute": "60"
-=======
   "api_token": "<YOUR_SMARTSHEET_API_TOKEN>",
   "sheets": "<SHEET_ID_1>:<SHEET_NAME_1>,<SHEET_ID_2>:<SHEET_NAME_2>",
   "reports": "<REPORT_ID_1>:<REPORT_NAME_1>,<REPORT_ID_2>:<REPORT_NAME_2>",
   "requests_per_minute": "<60>"
->>>>>>> aad833ab
 }
 ```
-
-### Configuration parameters
-
-- **api_token** (required) - Your Smartsheet API access token. Generate one from **Account** > **Apps & Integrations** > **API Access** in Smartsheet.
-
-- **sheets** (optional) - Comma-separated list of sheet configurations in format `sheet_id:display_name`. The display name is used for table naming. Example: `1234567:Sales Data,5678901:Inventory`. If omitted, no sheets will be synced.
-
-- **reports** (optional) - Comma-separated list of report configurations in format `report_id:display_name`. Example: `1111111:Q1 Report,2222222:Executive Summary`. If omitted, no reports will be synced.
-
-- **requests_per_minute** (optional) - Maximum API requests per minute. Default is 60. Adjust based on your Smartsheet plan's rate limits.
-
-Note: Incremental syncs are automatically managed via state tracking - the connector uses `modifiedSince` internally based on the last successful sync timestamp.
 
 Note: Ensure that the `configuration.json` file is not checked into version control to protect sensitive information.
 
 
 ## Requirements file
-This connector requires the following Python package:
+This connector requires the following Python packages:
 
 ```
 requests
@@ -104,156 +55,39 @@
 
 
 ## Authentication
-This connector uses **Bearer token authentication**. The API token is passed in the `Authorization` header for all Smartsheet API requests.
-
-To obtain an API token:
-1. Log in to your Smartsheet account.
-2. Navigate to **Account** > **Apps & Integrations** > **API Access**.
-3. Click **Generate new access token**.
-4. Copy the token and add it to your `configuration.json` as the `api_token` value.
-
-The token provides access to all sheets and reports accessible by your Smartsheet account.
+Authentication is handled via a Bearer token using the Authorization header.
 
 
 ## Pagination
-The connector implements automatic pagination using Smartsheet's page-based pagination pattern:
-
-- **Page size** - 100 rows per page (Smartsheet API default)
-- **Page parameter** - Uses `page` and `pageSize` query parameters
-- **Duplicate detection** - Tracks row IDs across pages to prevent infinite loops
-- **Termination conditions** - Stops when:
-  - No rows are returned
-  - Fewer rows than page size are returned
-  - All returned rows are duplicates of previously fetched rows
-
-Pagination is handled transparently by the `_fetch_paginated_data()` method in the `SmartsheetAPI` class (lines 393-467).
+Pagination is not currently implemented in this example.
 
 
 ## Data handling
-
-### Row structure
-Each row from a Smartsheet sheet or report is transformed into a flat dictionary with the following fields:
-
-- **id** - MD5 hash of the Smartsheet row ID (primary key)
-- **row_id** - Original Smartsheet row ID (string)
-- **sheet_id** / **report_id** - Source resource identifier
-- **sheet_name** / **report_name** - Source resource name
-- **[column_name]** - One field per sheet column with normalized name
-
-### Column mapping
-- Column names are normalized: lowercase, spaces and special characters replaced with underscores
-- Cell values use `displayValue` when available, falling back to `value`
-- Empty cells are included as `null` values
-
-### Data type handling
-The connector preserves Smartsheet column types using the `DataTypeHandler` class (lines 554-604):
-
-- **TEXT_NUMBER** - Converted to string
-- **DATE / DATETIME** - Parsed to Python datetime objects
-- **NUMBER / CURRENCY / PERCENT** - Converted to Python Decimal for precision
-- **CHECKBOX** - Converted to boolean
-- **PICKLIST** - Converted to string
-
-### State management
-The `StateManager` class (lines 35-193) maintains:
-
-- **Global state** - Latest modification timestamp across all resources
-- **Per-sheet state** - Last modified timestamp and list of current row IDs
-- **Per-report state** - List of current row IDs for deletion detection
-
-State is persisted via checkpointing and used for incremental syncs and deletion detection.
+- Each row in the Smartsheet is returned as a dictionary of cell values, mapped to the correct column titles.
+- Column names are dynamically derived from the `columns` array in the API response.
+- Null or empty cells are ignored.
 
 
 ## Error handling
-The connector implements comprehensive error handling:
-
-### API errors
-- **HTTP 429 (Rate Limited)** - Automatically retries after waiting the time specified in the `Retry-After` header
-- **HTTP 5xx (Server Errors)** - Retries up to 3 times with exponential backoff (1s, 2s, 4s delays)
-- **Request failures** - Uses `requests.Session` with automatic retry via `HTTPAdapter` and `urllib3.Retry`
-
-### Row processing errors
-- Individual row processing errors are logged as warnings and skipped
-- Sheet processing continues even if one row fails
-- Sheet processing errors are logged and the sync moves to the next sheet
-
-### Configuration errors
-- Missing `api_token` raises a clear error message in the `schema()` function
-- Invalid sheet/report ID formats are handled gracefully
-
-Error handling is distributed throughout the code, with primary retry logic in the `SmartsheetAPI.get()` method (lines 327-361).
+- API errors are surfaced using `requests.raise_for_status()`.
+- Any failure in authentication, network, or sheet access will raise an exception.
+- You can extend this with `try/except` blocks and log warnings for partial errors.
 
 
 ## Tables created
-The connector dynamically creates tables based on your configured sheets and reports:
-
-### Sheet tables
-For each configured sheet, a table is created with the naming pattern:
-
-```
-sheet_[normalized_sheet_name]
-```
-
-Example: Sheet "Sales Data" becomes table `sheet_sales_data`
-
-### Report tables
-For each configured report, a table is created with the naming pattern:
-
-```
-report_[normalized_report_name]
-```
-
-Example: Report "Q1 Summary" becomes table `report_q1_summary`
-
-### Schema structure
-All tables share a common base schema:
+The connector creates a `SMARTSHEET_TABLE_NAME` table:
 
 ```json
 {
-  "table": "sheet_[name] or report_[name]",
+  "table": "smartsheet_table_name",
   "primary_key": ["id"],
   "columns": {
-    "id": "STRING"
+    "id": "STRING",
+    // Additional columns are inferred dynamically from the sheet structure.
   }
 }
 ```
 
-Additional columns are inferred dynamically from the actual data. The schema is intentionally minimal to allow for flexible column addition as sheets evolve.
-
-### Example tables
-```
-sheet_sales_data
-  - id (STRING, PRIMARY KEY)
-  - row_id (STRING)
-  - sheet_id (STRING)
-  - sheet_name (STRING)
-  - product_name (STRING)
-  - quantity (DECIMAL)
-  - price (DECIMAL)
-  - order_date (DATETIME)
-
-report_executive_summary
-  - id (STRING, PRIMARY KEY)
-  - row_id (STRING)
-  - report_id (STRING)
-  - report_name (STRING)
-  - department (STRING)
-  - total_revenue (DECIMAL)
-  - status (STRING)
-```
-
 
 ## Additional considerations
-The examples provided are intended to help you effectively use Fivetran's Connector SDK. While we've tested the code, Fivetran cannot be held responsible for any unexpected or negative consequences that may arise from using these examples. For inquiries, please reach out to our Support team.
-
-### Rate limits
-Smartsheet enforces rate limits based on your plan type. The default configuration (60 requests/minute) is suitable for most plans. If you exceed rate limits, the connector will automatically back off and retry.
-
-### Large sheets
-For sheets with thousands of rows, the initial sync may take several minutes. Subsequent incremental syncs will be much faster as they only fetch modified rows.
-
-### Deletion behavior
-Deleted rows are detected by comparing row IDs between syncs. If a row exists in the previous state but not in the current API response, it is deleted from the destination. This requires row-level tracking and increases state size proportionally to sheet size.
-
-### Test mode
-The connector includes a test mode (disabled by default) that limits processing to 10 rows per sheet. Enable it by setting `_TEST_MODE = True` at the top of `connector.py` for development and testing purposes.+The examples provided are intended to help you effectively use Fivetran's Connector SDK. While we've tested the code, Fivetran cannot be held responsible for any unexpected or negative consequences that may arise from using these examples. For inquiries, please reach out to our Support team.