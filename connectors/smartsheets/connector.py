<<<<<<< HEAD

import hashlib
import json
import re
import time
from collections.abc import MutableMapping
from dataclasses import dataclass
from datetime import datetime, timedelta, timezone
from decimal import Decimal
from enum import Enum
from typing import Any, Dict, Generator, List, Optional, Union

import requests
from fivetran_connector_sdk import Connector
from fivetran_connector_sdk import Logging as log
from fivetran_connector_sdk import Operations as op
from requests.adapters import HTTPAdapter
=======
# For generating MD5 hashes of row IDs as primary keys
import hashlib
# For reading configuration from a JSON file
import json
# For normalizing column names and table names
import re
# For rate limiting and retry backoff delays
import time
# For flattening nested dictionaries
from collections.abc import MutableMapping
# For creating configuration and state classes
from dataclasses import dataclass
# For datetime operations and timezone handling
from datetime import datetime, timedelta, timezone
# For precise numeric calculations without floating point errors
from decimal import Decimal
# For defining column type constants
from enum import Enum
# For type hints and annotations
from typing import Any, Dict, List, Optional, Union

# For making HTTP requests to the Smartsheet API
import requests
# Import required classes from fivetran_connector_sdk
from fivetran_connector_sdk import Connector
# For enabling Logs in your connector code
from fivetran_connector_sdk import Logging as log
# For supporting Data operations like Upsert(), Update(), Delete() and checkpoint()
from fivetran_connector_sdk import Operations as op
# For implementing retry logic with exponential backoff
from requests.adapters import HTTPAdapter
# For configuring retry strategy for failed requests
>>>>>>> aad833ab
from urllib3.util.retry import Retry

# Private constants
_TEST_MODE = False  # Set to True to limit row processing during development
_TEST_ROW_LIMIT = 10  # Number of rows to process in test mode
_DEFAULT_PAGE_SIZE = 100  # Smartsheet API default page size
_DEFAULT_REQUESTS_PER_MINUTE = 60  # Default rate limit for Smartsheet API
_MAX_RETRIES = 3  # Maximum number of retry attempts for API requests
_BACKOFF_FACTOR = 1  # Base delay factor for exponential backoff
_RETRY_STATUS_CODES = [429, 500, 502, 503, 504]  # HTTP status codes that trigger retry


<<<<<<< HEAD
# Simple state management
def get_last_sync_time(state: dict) -> str:
    """Get the last sync time from state, defaulting to 24 hours ago"""
    if "last_sync" in state:
        return state["last_sync"]
    else:
        # Default to 24 hours ago for first sync
        default_time = (datetime.utcnow() - timedelta(days=1)).isoformat() + "Z"
        return default_time


=======
>>>>>>> aad833ab
class StateManager:
    def __init__(self, initial_state: Dict[str, Any]):
        """
        Initialize the StateManager with the current sync state.

        Args:
            initial_state (Dict[str, Any]): The current state dictionary from
                the previous sync run. Contains last_modified timestamps and
                sheet-specific state information.

        The state structure is:
            {
                "last_modified": "ISO8601 timestamp",
                "sheet_states": {
                    "sheet_id": {
                        "last_modified": "ISO8601 timestamp",
                        "row_ids": ["row_1", "row_2", "row_3"]
                    },
                    ...
                },
                "report_states": {
                    "report_id": {
                        "row_ids": ["row_1", "row_2", "row_3"]
                    },
                    ...
                }
            }
        """
        self.state = initial_state
        self.sheet_states = self.state.get("sheet_states", {})
        self.report_states = self.state.get("report_states", {})

    def get_sheet_state(self, sheet_id: str) -> Dict[str, Any]:
        """
        Get state for a specific sheet.

        Args:
            sheet_id (str): The unique identifier of the sheet

        Returns:
            Dict[str, Any]: State information for the sheet containing:
                - last_modified: ISO8601 timestamp of the last sync
                - row_ids: List of row IDs from the previous sync
                If no state exists for the sheet, returns a default state
                with last_modified set to 12 AM (midnight) of the previous day.

        Note:
            This method provides a default state for new sheets, ensuring
            that the first sync will fetch all available data.
        """
        default_time = datetime.utcnow().replace(hour=0, minute=0, second=0, microsecond=0) - timedelta(days=1)
        return self.sheet_states.get(
            sheet_id,
            {
                "last_modified": self.state.get(
                    "last_modified",
                    default_time.isoformat() + "Z",
                ),
                "row_ids": [],
            },
        )

    def get_report_state(self, report_id: str) -> Dict[str, Any]:
        """
        Get state for a specific report.

        Args:
            report_id (str): The unique identifier of the report

        Returns:
            Dict[str, Any]: State information for the report containing:
                - row_ids: List of row IDs from the previous sync
                If no state exists for the report, returns a default state
                with empty row_ids list.
        """
        return self.report_states.get(
            report_id,
            {"row_ids": []},
        )

    def update_sheet_state(self, sheet_id: str, last_modified: str, row_ids: List[str]):
        """
        Update state for a specific sheet after successful sync.

        Args:
            sheet_id (str): The unique identifier of the sheet
            last_modified (str): ISO8601 timestamp of the latest modification
                found during the current sync
            row_ids (List[str]): List of current row IDs in the sheet

        This method is called after processing a sheet to record the latest
        modification timestamp and current row IDs, which will be used for
        the next incremental sync and deletion detection.
        """
        self.sheet_states[sheet_id] = {
            "last_modified": last_modified,
            "row_ids": row_ids,
        }

    def update_report_state(self, report_id: str, row_ids: List[str]):
        """
        Update state for a specific report after successful sync.

        Args:
            report_id (str): The unique identifier of the report
            row_ids (List[str]): List of current row IDs in the report

        This method is called after processing a report to record the current
        row IDs, which will be used for deletion detection in the next sync.
        """
        self.report_states[report_id] = {"row_ids": row_ids}

    def get_latest_modified(self) -> str:
        """
        Get the latest modified timestamp across all sheets for consistency.

        Returns:
            str: ISO8601 timestamp of the latest modification across
                all processed sheets. If no sheet states exist, returns
                the global last_modified timestamp or defaults to 24 hours ago.

        This method uses the latest timestamp to ensure consistent incremental syncs
        and prevent state corruption issues.
        """
        if not self.sheet_states:
            default_time = datetime.utcnow().replace(hour=0, minute=0, second=0, microsecond=0) - timedelta(days=1)
            return self.state.get(
                "last_modified",
                default_time.isoformat() + "Z",
            )
        return max(state["last_modified"] for state in self.sheet_states.values())

    def get_state(self) -> Dict[str, Any]:
        """
        Get the complete state for checkpointing.

        Returns:
            Dict[str, Any]: Complete state dictionary containing:
                - last_modified: Latest modification timestamp across all sheets
                - sheet_states: Per-sheet state information for incremental syncs
                - report_states: Per-report state information for deletion tracking

        This method is called at the end of a successful sync to save the
        current state for the next sync run. The returned state is used
        by Fivetran for checkpointing and resuming incremental syncs.
        """
        return {
            "last_modified": self.get_latest_modified(),
            "sheet_states": self.sheet_states,
            "report_states": self.report_states,
        }


class ColumnType(Enum):
    """Smartsheet column types"""

    TEXT_NUMBER = "TEXT_NUMBER"
    DATE = "DATE"
    DATETIME = "DATETIME"
    CHECKBOX = "CHECKBOX"
    NUMBER = "NUMBER"
    CURRENCY = "CURRENCY"
    PERCENT = "PERCENT"
    PICKLIST = "PICKLIST"


@dataclass
class SmartsheetConfig:
    """Configuration for Smartsheet connector"""

    access_token: str
    sheet_ids: Optional[List[str]] = None
    report_ids: Optional[List[str]] = None
    requests_per_minute: int = _DEFAULT_REQUESTS_PER_MINUTE


def hash_value(data):
    """
    Generate an MD5 hash for the given data.
    :param data: The data to hash
    :return: The MD5 hash as a hexadecimal string
    """
    dhash = hashlib.md5(usedforsecurity=False)
    dhash.update(data.encode())
    return dhash.hexdigest()


def normalize_key(key):
    """
    Normalize the key by replacing spaces and special characters with underscores and converting to lowercase.
    """
    key = re.sub(r"[^\w]", "_", key)  # Replace non-word characters with underscores
    return key.lower()


def flatten(dictionary, parent_key=False, separator="_"):
    """
    Turn a nested dictionary into a flattened dictionary with normalized keys.
    :param dictionary: The dictionary to flatten
    :param parent_key: The string to prepend to dictionary's keys
    :param separator: The string used to separate flattened keys
    :return: A flattened dictionary
    """
    items = []
    for key, value in dictionary.items():
        new_key = (
            normalize_key(str(parent_key) + separator + key) if parent_key else normalize_key(key)
        )
        if isinstance(value, MutableMapping):
            if not value.items():
                items.append((new_key, None))
            else:
                items.extend(flatten(value, new_key, separator).items())
        elif isinstance(value, list):
            items.append((new_key, json.dumps(value)))
        else:
            items.append((new_key, value))
    return dict(items)


class SmartsheetAPI:
    """Handles all Smartsheet API interactions"""

    BASE_URL = "https://api.smartsheet.com/2.0"

    def __init__(self, config: SmartsheetConfig):
        """
        Initialize the SmartsheetAPI client with configuration and session setup.

        Args:
            config (SmartsheetConfig): Configuration object containing API settings
                including access token, rate limits, and target resources.

        Sets up:
            - HTTP session with retry strategy
            - Authorization headers
            - Rate limiting tracking
        """
        self.config = config
        self.session = requests.Session()

        # Configure retry strategy
        retry_strategy = Retry(
            total=_MAX_RETRIES,
            backoff_factor=_BACKOFF_FACTOR,
            status_forcelist=_RETRY_STATUS_CODES,
        )

        adapter = HTTPAdapter(max_retries=retry_strategy)
        self.session.mount("https://", adapter)
        self.session.mount("http://", adapter)

        self.headers = {"Authorization": f"Bearer {self.config.access_token}"}

        self.request_times = []

    def _check_rate_limit(self):
        """
        Implement rate limiting to stay within Smartsheet's API limits.

        This method tracks API request times and enforces a sliding window
        rate limit. If the rate limit is exceeded, it sleeps until enough
        time has passed to make another request.

        The rate limit is configured via config.requests_per_minute and
        defaults to 60 requests per minute.

        Side Effects:
            - May sleep the current thread if rate limit is exceeded
            - Updates internal request_times tracking
        """
        current_time = time.time()
        self.request_times = [t for t in self.request_times if current_time - t < 60]

        if len(self.request_times) >= self.config.requests_per_minute:
            sleep_time = 60 - (current_time - self.request_times[0])
            if sleep_time > 0:
                log.fine(f"Rate limit reached, sleeping for {sleep_time} seconds")
                time.sleep(sleep_time)

        self.request_times.append(current_time)

    def get(self, endpoint: str, params: Optional[Dict[str, Any]] = None) -> requests.Response:
        """
        Make a GET request with rate limiting and retry logic.

        Args:
            endpoint (str): The API endpoint to call (e.g., 'sheets', 'sheets/123')
            params (Optional[Dict[str, Any]]): Query parameters to include in the request

        Returns:
            requests.Response: The HTTP response from the Smartsheet API

        Raises:
            requests.exceptions.HTTPError: If the request fails with a 4xx or 5xx status code
            requests.exceptions.RequestException: For other request-related errors

        Features:
            - Automatic rate limiting before each request
            - Retry logic for 429 (rate limit) responses
            - Automatic retry for 5xx server errors
            - Proper error handling and logging
        """
        self._check_rate_limit()
        url = f"{self.BASE_URL}/{endpoint}"
        response = self.session.get(url, headers=self.headers, params=params)

        if response.status_code == 429:
            retry_after = int(response.headers.get("Retry-After", 60))
            log.fine(f"Rate limited, retrying after {retry_after} seconds")
            time.sleep(retry_after)
            return self.get(endpoint, params)

        response.raise_for_status()
        return response

    def get_sheets(self) -> List[Dict[str, Any]]:
        """
        Get all sheets or specific sheets based on configuration.

        If sheet_ids are configured, fetches only those specific sheets.
        Otherwise, fetches all sheets accessible to the API token.

        Returns:
            List[Dict[str, Any]]: List of sheet objects from the Smartsheet API.
                Each sheet object contains metadata like id, name, columns, etc.

        Raises:
            requests.exceptions.RequestException: If API requests fail

        Note:
            The returned sheets contain basic metadata. Use get_sheet_details()
            to fetch complete sheet data including rows and cell values.
        """
        if self.config.sheet_ids:
            sheets = []
            for sheet_id in self.config.sheet_ids:
                log.fine(f"Fetching specific sheet: {sheet_id}")
                response = self.get(f"sheets/{sheet_id}")
                sheets.append(response.json())
            return sheets
        else:
            log.fine("Fetching all accessible sheets")
            response = self.get("sheets")
            return response.json().get("data", [])

    def _fetch_paginated_data(
        self, endpoint: str, resource_id: str, modified_since: Optional[str] = None
    ) -> Dict[str, Any]:
        """
        Fetch all data from a paginated endpoint with automatic pagination handling.

        Args:
            endpoint (str): The API endpoint (e.g., "sheets/{id}" or "reports/{id}")
            resource_id (str): The ID of the resource being fetched
            modified_since (Optional[str]): ISO 8601 timestamp to filter for
                rows modified after this time. If None, fetches all rows.

        Returns:
            Dict[str, Any]: Complete resource object with all rows from all pages

        Note:
            This method handles the common pagination pattern used by both
            sheets and reports. It automatically fetches all pages and
            combines the results into a single response object.
        """
        all_rows = []
        page = 1
        page_size = _DEFAULT_PAGE_SIZE

        while True:
            log.fine(f"Fetching page {page} for {endpoint.split('/')[0]} {resource_id}")
            params = {"page": page, "pageSize": page_size}
            if modified_since:
                params["modifiedSince"] = modified_since

            response = self.get(endpoint, params=params)
            data = response.json()

            rows = data.get("rows", [])
            if not rows:
                log.fine(f"No rows returned on page {page}, stopping pagination")
                break

            # Check for duplicate rows to prevent infinite loops
            new_row_ids = {row.get("id") for row in rows if row.get("id")}
            existing_row_ids = {row.get("id") for row in all_rows if row.get("id")}

            if new_row_ids.issubset(existing_row_ids):
                log.warning(f"Page {page} contains only duplicate rows, stopping pagination")
                break

            all_rows.extend(rows)
            log.fine(f"Retrieved {len(rows)} rows from page {page}, total so far: {len(all_rows)}")

            # Check if we've reached the end (less rows than requested)
            if len(rows) < page_size:
                log.fine(
                    f"Received {len(rows)} rows (less than page size {page_size}), stopping pagination"
                )
                break

            page += 1

        # Update the data with all rows
        data["rows"] = all_rows
        resource_type = endpoint.split("/")[0].rstrip(
            "s"
        )  # "sheets" -> "sheet", "reports" -> "report"

        # Log unique row IDs to help debug pagination issues
        unique_row_ids = {row.get("id") for row in all_rows if row.get("id")}
        log.info(
            f"{resource_type.title()} {resource_id}: Retrieved {len(all_rows)} total rows ({len(unique_row_ids)} unique) across {page} pages"
        )

        return data

    def get_sheet_details(
        self, sheet_id: str, modified_since: Optional[str] = None
    ) -> Dict[str, Any]:
        """
        Get detailed information for a specific sheet including rows and cell data.

        Args:
            sheet_id (str): The unique identifier of the sheet to fetch
            modified_since (Optional[str]): ISO 8601 timestamp to filter for
                rows modified after this time. If None, fetches all rows.

        Returns:
            Dict[str, Any]: Complete sheet object containing:
                - Sheet metadata (id, name, columns, etc.)
                - All rows with their cell values (with pagination)
                - Column definitions and types

        Raises:
            requests.exceptions.RequestException: If API request fails

        Note:
            This method fetches the complete sheet data including all rows,
            which can be large for sheets with many rows. The modified_since
            parameter helps reduce data transfer by only fetching recent changes.
            Uses pagination to ensure all rows are retrieved.
        """
        log.fine(f"Fetching sheet details for sheet ID: {sheet_id}")
        return self._fetch_paginated_data(f"sheets/{sheet_id}", sheet_id, modified_since)

    def get_reports(self) -> List[Dict[str, Any]]:
        """
        Get all reports based on configuration.

        If report_ids are configured, fetches only those specific reports.
        Otherwise, returns an empty list (reports must be explicitly specified).

        Returns:
            List[Dict[str, Any]]: List of report objects from the Smartsheet API.
                Each report object contains metadata like id, name, etc.
                Returns empty list if no report_ids are configured.

        Raises:
            requests.exceptions.RequestException: If API requests fail

        Note:
            Unlike sheets, reports must be explicitly specified by ID in the
            configuration. There is no "get all reports" endpoint available.
        """
        if self.config.report_ids:
            reports = []
            for report_id in self.config.report_ids:
                log.fine(f"Fetching specific report: {report_id}")
                response = self.get(f"reports/{report_id}")
                reports.append(response.json())
            return reports
        else:
            return []

    def get_report_details(self, report_id: str) -> Dict[str, Any]:
        """
        Get detailed information for a specific report including rows and cell data.

        Args:
            report_id (str): The unique identifier of the report to fetch

        Returns:
            Dict[str, Any]: Complete report object containing:
                - Report metadata (id, name, etc.)
                - All rows with their cell values (with pagination)
                - Column definitions (may include virtual columns)

        Raises:
            requests.exceptions.RequestException: If API request fails

        Note:
            Reports have a similar structure to sheets but may include virtual
            columns and different column ID handling. This method fetches the
            complete report data including all rows using pagination.
        """
        log.fine(f"Fetching report details for report ID: {report_id}")
        return self._fetch_paginated_data(f"reports/{report_id}", report_id)


class DataTypeHandler:
    @staticmethod
    def parse_value(value: Any, column_type: Union[str, ColumnType]) -> Any:
        """
        Parse cell value based on column type from Smartsheet.

        Args:
            value (Any): The raw cell value from the Smartsheet API
            column_type (Union[str, ColumnType]): The type of the column
                (e.g., 'TEXT_NUMBER', 'DATE', 'NUMBER', etc.)

        Returns:
            Any: Parsed value with appropriate Python type:
                - None: For null/empty values
                - datetime: For DATE and DATETIME columns
                - bool: For CHECKBOX columns
                - Decimal: For NUMBER, CURRENCY, and PERCENT columns (maintains precision)
                - str: For all other column types

        Note:
            If parsing fails for a specific type, the original value is returned
            unchanged. This ensures data integrity even with unexpected values.
            Decimal is used for numeric types to avoid floating point precision issues
            in financial calculations.
        """
        if value is None:
            return None

        try:
            if isinstance(column_type, str):
                column_type = ColumnType(column_type)

            if column_type in [ColumnType.DATE, ColumnType.DATETIME]:
                return datetime.fromisoformat(value.replace("Z", "+00:00"))

            if column_type == ColumnType.CHECKBOX:
                return bool(value)

            if column_type in [
                ColumnType.NUMBER,
                ColumnType.CURRENCY,
                ColumnType.PERCENT,
            ]:
                return Decimal(value)

            if column_type == ColumnType.PICKLIST:
                return str(value)

            return str(value)
        except (ValueError, TypeError):
            return value


# Remove custom ID generation - use Smartsheet's natural IDs like other connectors


<<<<<<< HEAD
def update(configuration: dict, state: dict) -> Generator:
    """
    Fetch data from Smartsheet API and upsert it into the tables.
    :param configuration: A dictionary containing API configuration details
    :param state: A dictionary containing the current state of the sync process
    """
=======
def validate_configuration(configuration: dict):
    """
    Validate the configuration dictionary to ensure it contains all required parameters.
    This function is called at the start of the update method to ensure that the connector has all necessary configuration values.

    Args:
        configuration: a dictionary that holds the configuration settings for the connector.

    Raises:
        ValueError: if any required configuration parameter is missing or invalid.
    """
    if "api_token" not in configuration:
        raise ValueError("Missing required configuration value: api_token")
    
    if not configuration.get("api_token"):
        raise ValueError("Configuration value 'api_token' cannot be empty")
    
    if not configuration.get("sheets") and not configuration.get("reports"):
        raise ValueError("At least one of 'sheets' or 'reports' must be configured")


def update(configuration: dict, state: dict):
    """
    Define the update function which lets you configure how your connector fetches data.
    See the technical reference documentation for more details on the update function:
    https://fivetran.com/docs/connectors/connector-sdk/technical-reference#update

    Args:
        configuration: a dictionary that holds the configuration settings for the connector.
        state: a dictionary that holds the state of the connector.
    """
    log.warning("Example: Connectors : Smartsheet")
    
    # Validate configuration
    validate_configuration(configuration)
    
>>>>>>> aad833ab
    # Parse configuration values from strings
    sheets_config = {}
    if configuration.get("sheets"):
        for sheet_item in configuration["sheets"].split(","):
            if ":" in sheet_item:
                sheet_id, sheet_name = sheet_item.strip().split(":", 1)
                sheets_config[sheet_id.strip()] = sheet_name.strip()

    reports_config = {}
    if configuration.get("reports"):
        for report_item in configuration["reports"].split(","):
            if ":" in report_item:
                report_id, report_name = report_item.strip().split(":", 1)
                reports_config[report_id.strip()] = report_name.strip()

    # Use simple state management like other connectors
    requests_per_minute = int(
        configuration.get("requests_per_minute", str(_DEFAULT_REQUESTS_PER_MINUTE))
    )

    # Initialize configuration
    config = SmartsheetConfig(
        access_token=configuration["api_token"],
        sheet_ids=list(sheets_config.keys()) if sheets_config else None,
        report_ids=list(reports_config.keys()) if reports_config else None,
        requests_per_minute=requests_per_minute,
    )

    # Initialize components
    api = SmartsheetAPI(config)
    data_handler = DataTypeHandler()
    state_manager = StateManager(state)

    try:
        # Get all sheets
        sheets = api.get_sheets()

        # Process each sheet
        for sheet in sheets:
            sheet_id = str(sheet["id"])
            sheet_name = sheet["name"]

            # Use configured name if available, otherwise use API name
            configured_name = sheets_config.get(sheet_id, sheet_name)
            table_name = f"sheet_{configured_name.lower().replace(' ', '_').replace('-', '_')}"

            try:
                # Get sheet state and details
                sheet_state = state_manager.get_sheet_state(sheet_id)
                log.info(
                    f"Sheet '{sheet_name}': State loaded - last_modified={sheet_state.get('last_modified', 'NOT_FOUND')}, row_count={len(sheet_state.get('row_ids', []))}"
                )
                sheet_data = api.get_sheet_details(sheet_id, sheet_state["last_modified"])

                # Create column maps
                column_type_map = {col["id"]: col["type"] for col in sheet_data["columns"]}
                column_map = {col["id"]: col["title"] for col in sheet_data["columns"]}

                latest_sheet_modified = sheet_state["last_modified"]

                # Get rows, limiting to _TEST_ROW_LIMIT if in test mode
                sheet_rows = sheet_data.get("rows", [])
                if _TEST_MODE:
                    sheet_rows = sheet_rows[:_TEST_ROW_LIMIT]
                    log.fine(
                        f"Test mode: Processing {len(sheet_rows)} rows for sheet '{sheet_name}'"
                    )

                # Debug: Log row count and modification info
                log.info(f"Sheet '{sheet_name}': Found {len(sheet_rows)} total rows")
                log.info(
                    f"Sheet '{sheet_name}': Using modifiedSince={sheet_state['last_modified']}"
                )

                # Get current row IDs for deletion detection
                current_row_ids = {str(row["id"]) for row in sheet_rows}
                previous_row_ids = set(sheet_state.get("row_ids", []))

                # Find deleted rows (rows that existed before but not now)
                deleted_row_ids = previous_row_ids - current_row_ids
                if deleted_row_ids:
                    log.info(f"Sheet '{sheet_name}': Found {len(deleted_row_ids)} deleted rows")
                    for deleted_row_id in deleted_row_ids:
                        # Use same hash pattern as upsert for consistency
                        deleted_record_id = hash_value(str(deleted_row_id))

                        log.fine(f"Deleting row for sheet '{sheet_name}', row {deleted_row_id}")
<<<<<<< HEAD
                        yield op.delete(table_name, {"id": deleted_record_id})
=======
                        # The 'delete' operation is used to remove data from the destination table.
                        # The first argument is the name of the destination table.
                        # The second argument is a dictionary containing the primary key of the record to be deleted.
                        op.delete(table_name, {"id": deleted_record_id})
>>>>>>> aad833ab

                # Process each row
                for row in sheet_rows:
                    try:
                        row_data = {
                            "row_id": str(row["id"]),
                            "sheet_id": sheet_id,
                            "sheet_name": sheet_name,
                        }

                        for cell in row["cells"]:
                            column_name = column_map.get(
                                cell["columnId"], f"col_{cell['columnId']}"
                            )
                            column_type = column_type_map.get(
                                cell["columnId"], ColumnType.TEXT_NUMBER
                            )
                            value = cell.get("displayValue") or cell.get("value")
                            row_data[column_name] = data_handler.parse_value(value, column_type)

                        # Create unique identifier and flatten data
                        row_record = flatten(row_data)
                        # Use MD5 hash of row ID for consistent primary key
                        row_record["id"] = hash_value(str(row["id"]))

                        row_modified = row.get("modifiedAt", latest_sheet_modified)
                        latest_sheet_modified = max(latest_sheet_modified, row_modified)

                        log.fine(f"Upserting row for sheet '{sheet_name}', row {row['id']}")
<<<<<<< HEAD
                        yield op.upsert(table_name, row_record)
=======
                        # The 'upsert' operation is used to insert or update data in the destination table.
                        # The first argument is the name of the destination table.
                        # The second argument is a dictionary containing the record to be upserted.
                        op.upsert(table_name, row_record)
>>>>>>> aad833ab
                    except Exception as e:
                        log.warning(
                            f"Error processing row {row.get('id', 'unknown')} in sheet '{sheet_name}': {str(e)}"
                        )
                        continue

                # Update sheet state with current row IDs
                current_row_id_list = list(current_row_ids)
                log.info(
                    f"Sheet '{sheet_name}': Updating state - last_modified={latest_sheet_modified}, row_count={len(current_row_id_list)}"
                )
                state_manager.update_sheet_state(
                    sheet_id, latest_sheet_modified, current_row_id_list
                )
<<<<<<< HEAD
=======
                
                # Save the progress by checkpointing the state. This is important for ensuring that the sync process can resume
                # from the correct position in case of next sync or interruptions.
                # Learn more about how and where to checkpoint by reading our best practices documentation
                # (https://fivetran.com/docs/connectors/connector-sdk/best-practices#largedatasetrecommendation).
                op.checkpoint(state_manager.get_state())
>>>>>>> aad833ab

            except requests.exceptions.RequestException as e:
                log.warning(f"Error processing sheet {sheet_name} ({sheet_id}): {str(e)}")
                continue

        # Process reports
        reports = api.get_reports()
        for report in reports:
            report_id = str(report["id"])
            report_name = report["name"]

            # Use configured name if available, otherwise use API name
            configured_name = reports_config.get(report_id, report_name)
            table_name = f"report_{configured_name.lower().replace(' ', '_').replace('-', '_')}"

            try:
                # Get report details
                report_data = api.get_report_details(report_id)
                # Reports have columns and rows, but structure is slightly different
                column_map = {
                    col.get("virtualId", col.get("id")): col["title"]
                    for col in report_data["columns"]
                }

                log.info(
                    f"Report '{report_name}': Found {len(report_data.get('rows', []))} total rows"
                )

                # Get current row IDs for deletion detection
                report_rows = report_data.get("rows", [])
                current_row_ids = {str(row["id"]) for row in report_rows}
                report_state = state_manager.get_report_state(report_id)
                previous_row_ids = set(report_state.get("row_ids", []))

                # Find deleted rows (rows that existed before but not now)
                deleted_row_ids = previous_row_ids - current_row_ids
                if deleted_row_ids:
                    log.info(f"Report '{report_name}': Found {len(deleted_row_ids)} deleted rows")
                    for deleted_row_id in deleted_row_ids:
                        # Use same hash pattern as upsert for consistency
                        deleted_record_id = hash_value(str(deleted_row_id))

                        log.fine(f"Deleting row for report '{report_name}', row {deleted_row_id}")
<<<<<<< HEAD
                        yield op.delete(table_name, {"id": deleted_record_id})
=======
                        op.delete(table_name, {"id": deleted_record_id})
>>>>>>> aad833ab

                # Process each row
                for row in report_rows:
                    row_data = {
                        "row_id": str(row["id"]),
                        "report_id": report_id,
                        "report_name": report_name,
                    }

                    for cell in row["cells"]:
                        column_name = column_map.get(
                            cell.get("virtualColumnId", cell.get("columnId")),
                            f"col_{cell.get('virtualColumnId', cell.get('columnId'))}",
                        )
                        value = cell.get("displayValue") or cell.get("value")
                        row_data[column_name] = value

                    # Create unique identifier and flatten data
                    row_record = flatten(row_data)
                    # Use MD5 hash of row ID for consistent primary key
                    row_record["id"] = hash_value(str(row["id"]))

                    log.fine(f"Upserting row for report '{report_name}', row {row['id']}")
<<<<<<< HEAD
                    yield op.upsert(table_name, row_record)
=======
                    op.upsert(table_name, row_record)
>>>>>>> aad833ab

                # Update report state with current row IDs
                current_row_id_list = list(current_row_ids)
                state_manager.update_report_state(report_id, current_row_id_list)
<<<<<<< HEAD
=======
                
                # Save the progress by checkpointing the state. This is important for ensuring that the sync process can resume
                # from the correct position in case of next sync or interruptions.
                # Learn more about how and where to checkpoint by reading our best practices documentation
                # (https://fivetran.com/docs/connectors/connector-sdk/best-practices#largedatasetrecommendation).
                op.checkpoint(state_manager.get_state())
>>>>>>> aad833ab

            except requests.exceptions.RequestException as e:
                log.warning(f"Error processing report {report_name} ({report_id}): {str(e)}")
                continue

        # Update state with current sync time and state manager
        current_sync_time = datetime.now(timezone.utc).isoformat()
        final_state = state_manager.get_state()
<<<<<<< HEAD
        yield op.checkpoint(final_state)
=======
        
        # Save the progress by checkpointing the state. This is important for ensuring that the sync process can resume
        # from the correct position in case of next sync or interruptions.
        # Learn more about how and where to checkpoint by reading our best practices documentation
        # (https://fivetran.com/docs/connectors/connector-sdk/best-practices#largedatasetrecommendation).
        op.checkpoint(final_state)
>>>>>>> aad833ab

        log.fine(f"Sync completed successfully at {current_sync_time}")

    except Exception as e:
        log.severe(f"Error during sync: {e}")
        raise


def schema(configuration: dict):
    """
<<<<<<< HEAD
    Define the schema for the Smartsheet tables.
    :param configuration: A dictionary containing API configuration details
    :return: A list of dictionaries defining the table schemas
=======
    Define the schema function which lets you configure the schema your connector delivers.
    See the technical reference documentation for more details on the schema function:
    https://fivetran.com/docs/connectors/connector-sdk/technical-reference#schema

    Args:
        configuration: a dictionary that holds the configuration settings for the connector.
>>>>>>> aad833ab
    """
    if "api_token" not in configuration:
        raise ValueError("Could not find 'api_token'")

    # Parse configuration values from strings
    sheets_config = {}
    if configuration.get("sheets"):
        for sheet_item in configuration["sheets"].split(","):
            if ":" in sheet_item:
                sheet_id, sheet_name = sheet_item.strip().split(":", 1)
                sheets_config[sheet_id.strip()] = sheet_name.strip()

    reports_config = {}
    if configuration.get("reports"):
        for report_item in configuration["reports"].split(","):
            if ":" in report_item:
                report_id, report_name = report_item.strip().split(":", 1)
                reports_config[report_id.strip()] = report_name.strip()

    # Get sheet and report names to create dynamic schema
    config_obj = SmartsheetConfig(
        access_token=configuration["api_token"],
        sheet_ids=list(sheets_config.keys()) if sheets_config else None,
        report_ids=list(reports_config.keys()) if reports_config else None,
    )

    api = SmartsheetAPI(config_obj)
    schema_tables = []

    try:
        # Add schemas for sheets
        sheets = api.get_sheets()
        for sheet in sheets:
            sheet_id = str(sheet["id"])
            sheet_name = sheet["name"]

            # Use configured name if available, otherwise use API name
            configured_name = sheets_config.get(sheet_id, sheet_name)
            table_name = f"sheet_{configured_name.lower().replace(' ', '_').replace('-', '_')}"

            schema_tables.append(
                {
                    "table": table_name,
                    "primary_key": ["id"],
                    "columns": {
                        "id": "STRING",
                    },
                }
            )

        # Add schemas for reports
        reports = api.get_reports()
        for report in reports:
            report_id = str(report["id"])
            report_name = report["name"]

            # Use configured name if available, otherwise use API name
            configured_name = reports_config.get(report_id, report_name)
            table_name = f"report_{configured_name.lower().replace(' ', '_').replace('-', '_')}"

            schema_tables.append(
                {
                    "table": table_name,
                    "primary_key": ["id"],
                    "columns": {
                        "id": "STRING",
                    },
                }
            )

    except Exception as e:
        log.warning(f"Could not fetch dynamic schema, using default: {e}")
        # Fallback to default schema if API call fails
        schema_tables = [
            {
                "table": "sheet_default",
                "primary_key": ["id"],
                "columns": {
                    "id": "STRING",
                },
            }
        ]

    return schema_tables


# Create the Connector instance with the update and schema functions
connector = Connector(update=update, schema=schema)

if __name__ == "__main__":
    # Load configuration and run the connector in debug mode
    with open("configuration.json", "r") as f:
        configuration = json.load(f)
    connector.debug(configuration=configuration)<|MERGE_RESOLUTION|>--- conflicted
+++ resolved
@@ -1,22 +1,3 @@
-<<<<<<< HEAD
-
-import hashlib
-import json
-import re
-import time
-from collections.abc import MutableMapping
-from dataclasses import dataclass
-from datetime import datetime, timedelta, timezone
-from decimal import Decimal
-from enum import Enum
-from typing import Any, Dict, Generator, List, Optional, Union
-
-import requests
-from fivetran_connector_sdk import Connector
-from fivetran_connector_sdk import Logging as log
-from fivetran_connector_sdk import Operations as op
-from requests.adapters import HTTPAdapter
-=======
 # For generating MD5 hashes of row IDs as primary keys
 import hashlib
 # For reading configuration from a JSON file
@@ -49,7 +30,6 @@
 # For implementing retry logic with exponential backoff
 from requests.adapters import HTTPAdapter
 # For configuring retry strategy for failed requests
->>>>>>> aad833ab
 from urllib3.util.retry import Retry
 
 # Private constants
@@ -62,20 +42,6 @@
 _RETRY_STATUS_CODES = [429, 500, 502, 503, 504]  # HTTP status codes that trigger retry
 
 
-<<<<<<< HEAD
-# Simple state management
-def get_last_sync_time(state: dict) -> str:
-    """Get the last sync time from state, defaulting to 24 hours ago"""
-    if "last_sync" in state:
-        return state["last_sync"]
-    else:
-        # Default to 24 hours ago for first sync
-        default_time = (datetime.utcnow() - timedelta(days=1)).isoformat() + "Z"
-        return default_time
-
-
-=======
->>>>>>> aad833ab
 class StateManager:
     def __init__(self, initial_state: Dict[str, Any]):
         """
@@ -633,14 +599,6 @@
 # Remove custom ID generation - use Smartsheet's natural IDs like other connectors
 
 
-<<<<<<< HEAD
-def update(configuration: dict, state: dict) -> Generator:
-    """
-    Fetch data from Smartsheet API and upsert it into the tables.
-    :param configuration: A dictionary containing API configuration details
-    :param state: A dictionary containing the current state of the sync process
-    """
-=======
 def validate_configuration(configuration: dict):
     """
     Validate the configuration dictionary to ensure it contains all required parameters.
@@ -677,7 +635,6 @@
     # Validate configuration
     validate_configuration(configuration)
     
->>>>>>> aad833ab
     # Parse configuration values from strings
     sheets_config = {}
     if configuration.get("sheets"):
@@ -765,14 +722,10 @@
                         deleted_record_id = hash_value(str(deleted_row_id))
 
                         log.fine(f"Deleting row for sheet '{sheet_name}', row {deleted_row_id}")
-<<<<<<< HEAD
-                        yield op.delete(table_name, {"id": deleted_record_id})
-=======
                         # The 'delete' operation is used to remove data from the destination table.
                         # The first argument is the name of the destination table.
                         # The second argument is a dictionary containing the primary key of the record to be deleted.
                         op.delete(table_name, {"id": deleted_record_id})
->>>>>>> aad833ab
 
                 # Process each row
                 for row in sheet_rows:
@@ -802,14 +755,10 @@
                         latest_sheet_modified = max(latest_sheet_modified, row_modified)
 
                         log.fine(f"Upserting row for sheet '{sheet_name}', row {row['id']}")
-<<<<<<< HEAD
-                        yield op.upsert(table_name, row_record)
-=======
                         # The 'upsert' operation is used to insert or update data in the destination table.
                         # The first argument is the name of the destination table.
                         # The second argument is a dictionary containing the record to be upserted.
                         op.upsert(table_name, row_record)
->>>>>>> aad833ab
                     except Exception as e:
                         log.warning(
                             f"Error processing row {row.get('id', 'unknown')} in sheet '{sheet_name}': {str(e)}"
@@ -824,15 +773,12 @@
                 state_manager.update_sheet_state(
                     sheet_id, latest_sheet_modified, current_row_id_list
                 )
-<<<<<<< HEAD
-=======
                 
                 # Save the progress by checkpointing the state. This is important for ensuring that the sync process can resume
                 # from the correct position in case of next sync or interruptions.
                 # Learn more about how and where to checkpoint by reading our best practices documentation
                 # (https://fivetran.com/docs/connectors/connector-sdk/best-practices#largedatasetrecommendation).
                 op.checkpoint(state_manager.get_state())
->>>>>>> aad833ab
 
             except requests.exceptions.RequestException as e:
                 log.warning(f"Error processing sheet {sheet_name} ({sheet_id}): {str(e)}")
@@ -876,11 +822,7 @@
                         deleted_record_id = hash_value(str(deleted_row_id))
 
                         log.fine(f"Deleting row for report '{report_name}', row {deleted_row_id}")
-<<<<<<< HEAD
-                        yield op.delete(table_name, {"id": deleted_record_id})
-=======
                         op.delete(table_name, {"id": deleted_record_id})
->>>>>>> aad833ab
 
                 # Process each row
                 for row in report_rows:
@@ -904,24 +846,17 @@
                     row_record["id"] = hash_value(str(row["id"]))
 
                     log.fine(f"Upserting row for report '{report_name}', row {row['id']}")
-<<<<<<< HEAD
-                    yield op.upsert(table_name, row_record)
-=======
                     op.upsert(table_name, row_record)
->>>>>>> aad833ab
 
                 # Update report state with current row IDs
                 current_row_id_list = list(current_row_ids)
                 state_manager.update_report_state(report_id, current_row_id_list)
-<<<<<<< HEAD
-=======
                 
                 # Save the progress by checkpointing the state. This is important for ensuring that the sync process can resume
                 # from the correct position in case of next sync or interruptions.
                 # Learn more about how and where to checkpoint by reading our best practices documentation
                 # (https://fivetran.com/docs/connectors/connector-sdk/best-practices#largedatasetrecommendation).
                 op.checkpoint(state_manager.get_state())
->>>>>>> aad833ab
 
             except requests.exceptions.RequestException as e:
                 log.warning(f"Error processing report {report_name} ({report_id}): {str(e)}")
@@ -930,16 +865,12 @@
         # Update state with current sync time and state manager
         current_sync_time = datetime.now(timezone.utc).isoformat()
         final_state = state_manager.get_state()
-<<<<<<< HEAD
-        yield op.checkpoint(final_state)
-=======
         
         # Save the progress by checkpointing the state. This is important for ensuring that the sync process can resume
         # from the correct position in case of next sync or interruptions.
         # Learn more about how and where to checkpoint by reading our best practices documentation
         # (https://fivetran.com/docs/connectors/connector-sdk/best-practices#largedatasetrecommendation).
         op.checkpoint(final_state)
->>>>>>> aad833ab
 
         log.fine(f"Sync completed successfully at {current_sync_time}")
 
@@ -950,18 +881,12 @@
 
 def schema(configuration: dict):
     """
-<<<<<<< HEAD
-    Define the schema for the Smartsheet tables.
-    :param configuration: A dictionary containing API configuration details
-    :return: A list of dictionaries defining the table schemas
-=======
     Define the schema function which lets you configure the schema your connector delivers.
     See the technical reference documentation for more details on the schema function:
     https://fivetran.com/docs/connectors/connector-sdk/technical-reference#schema
 
     Args:
         configuration: a dictionary that holds the configuration settings for the connector.
->>>>>>> aad833ab
     """
     if "api_token" not in configuration:
         raise ValueError("Could not find 'api_token'")
