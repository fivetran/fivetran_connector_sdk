--- conflicted
+++ resolved
@@ -63,17 +63,7 @@
 
     api_key = configuration.get("api_key")
     base_url = configuration.get("base_url")
-<<<<<<< HEAD
-    last_sync_time = state.get("last_sync_time")
-=======
-    use_mock = str(configuration.get("use_mock", "false")).strip().lower() in {
-        "1",
-        "true",
-        "yes",
-        "y",
-    }
     last_sync_time = state.get("last_sync_time","1990-01-01T00:00:00")
->>>>>>> 9d19e198
     new_sync_time = last_sync_time
 
     try:
